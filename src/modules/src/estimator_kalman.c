--- conflicted
+++ resolved
@@ -540,7 +540,16 @@
   pos->z = coreData.S[KC_STATE_Z];
 }
 
-<<<<<<< HEAD
+void estimatorKalmanGetEstimatedRotationMatrix(float R[3][3]) {
+// TODO: couldn't figure out how to pass by reference
+
+//	R = coreData.R;
+//  memcpy ( R, coreData.R, sizeof(R) );
+  memcpy ( R, coreData.R, sizeof(float [3][3]) );
+//  memcpy ( R, coreData.R, sizeof(coreData.R)); //same as sizeof(float [3][3])
+
+  return;
+}
 
 float getX() { return coreData.S[KC_STATE_X]; }
 float getY() { return coreData.S[KC_STATE_Y]; }
@@ -549,18 +558,6 @@
 float getVarPY() { return coreData.P[KC_STATE_PY][KC_STATE_PY]; }
 float getVarPZ() { return coreData.P[KC_STATE_PZ][KC_STATE_PZ]; }
 
-=======
-void estimatorKalmanGetEstimatedRotationMatrix(float R[3][3]) {
-// TODO: couldn't figure out how to pass by reference
-
-//	R = coreData.R;
-//  memcpy ( R, coreData.R, sizeof(R) );
-  memcpy ( R, coreData.R, sizeof(float [3][3]) );
-//  memcpy ( R, coreData.R, sizeof(coreData.R)); //same as sizeof(float [3][3])
-
-  return;
-}
->>>>>>> 47cb038d
 // Temporary development groups
 LOG_GROUP_START(kalman_states)
   LOG_ADD(LOG_FLOAT, ox, &coreData.S[KC_STATE_X])
