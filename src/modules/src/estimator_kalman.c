/**
 * Authored by Michael Hamer (http://www.mikehamer.info), June 2016
 * Thank you to Mark Mueller (www.mwm.im) for advice during implementation,
 * and for derivation of the original filter in the below-cited paper.
 *
 * This program is free software: you can redistribute it and/or modify
 * it under the terms of the GNU General Public License as published by
 * the Free Software Foundation, in version 3.
 *
 * This program is distributed in the hope that it will be useful,
 * but WITHOUT ANY WARRANTY; without even the implied warranty of
 * MERCHANTABILITY or FITNESS FOR A PARTICULAR PURPOSE. See the
 * GNU General Public License for more details.
 *
 * You should have received a copy of the GNU General Public License
 * along with this program. If not, see <http://www.gnu.org/licenses/>.
 *
 * ============================================================================
 *
 * The Kalman filter implemented in this file is based on the papers:
 *
 * "Fusing ultra-wideband range measurements with accelerometers and rate gyroscopes for quadrocopter state estimation"
 * http://ieeexplore.ieee.org/xpl/articleDetails.jsp?arnumber=7139421
 *
 * and
 *
 * "Covariance Correction Step for Kalman Filtering with an Attitude"
 * http://arc.aiaa.org/doi/abs/10.2514/1.G000848
 *
 * Academic citation would be appreciated.
 *
 * BIBTEX ENTRIES:
      @INPROCEEDINGS{MuellerHamerUWB2015,
      author  = {Mueller, Mark W and Hamer, Michael and D’Andrea, Raffaello},
      title   = {Fusing ultra-wideband range measurements with accelerometers and rate gyroscopes for quadrocopter state estimation},
      booktitle = {2015 IEEE International Conference on Robotics and Automation (ICRA)},
      year    = {2015},
      month   = {May},
      pages   = {1730-1736},
      doi     = {10.1109/ICRA.2015.7139421},
      ISSN    = {1050-4729}}

      @ARTICLE{MuellerCovariance2016,
      author={Mueller, Mark W and Hehn, Markus and D’Andrea, Raffaello},
      title={Covariance Correction Step for Kalman Filtering with an Attitude},
      journal={Journal of Guidance, Control, and Dynamics},
      pages={1--7},
      year={2016},
      publisher={American Institute of Aeronautics and Astronautics}}
 *
 * ============================================================================
 *
 * MAJOR CHANGELOG:
 * 2016.06.28, Mike Hamer: Initial version
 * 2019.04.12, Kristoffer Richardsson: Refactored, separated kalman implementation from OS related functionality
 *
 */

#include "kalman_core.h"
#include "estimator_kalman.h"
#include "kalman_supervisor.h"

#include "stm32f4xx.h"

#include "FreeRTOS.h"
#include "queue.h"
#include "task.h"
#include "sensors.h"

#include "log.h"
#include "param.h"
#include "physicalConstants.h"

#define DEBUG_MODULE "ESTKALMAN"
#include "debug.h"


// #define KALMAN_USE_BARO_UPDATE


/**
 * Additionally, the filter supports the incorporation of additional sensors into the state estimate
 *
 * This is done via the external functions:
 * - bool estimatorKalmanEnqueueUWBPacket(uwbPacket_t *uwb)
 * - bool estimatorKalmanEnqueuePosition(positionMeasurement_t *pos)
 * - bool estimatorKalmanEnqueueDistance(distanceMeasurement_t *dist)
 *
 * As well as by the following internal functions and datatypes
 */

// Distance-to-point measurements
static xQueueHandle distDataQueue;
#define DIST_QUEUE_LENGTH (10)

static inline bool stateEstimatorHasDistanceMeasurement(distanceMeasurement_t *dist) {
  return (pdTRUE == xQueueReceive(distDataQueue, dist, 0));
}

// Direct measurements of Crazyflie position
static xQueueHandle posDataQueue;
#define POS_QUEUE_LENGTH (10)

static inline bool stateEstimatorHasPositionMeasurement(positionMeasurement_t *pos) {
  return (pdTRUE == xQueueReceive(posDataQueue, pos, 0));
}

// Direct measurements of Crazyflie pose
static xQueueHandle poseDataQueue;
#define POSE_QUEUE_LENGTH (10)

static inline bool stateEstimatorHasPoseMeasurement(poseMeasurement_t *pose) {
  return (pdTRUE == xQueueReceive(poseDataQueue, pose, 0));
}

// Measurements of a UWB Tx/Rx
static xQueueHandle tdoaDataQueue;
#define UWB_QUEUE_LENGTH (10)

static inline bool stateEstimatorHasTDOAPacket(tdoaMeasurement_t *uwb) {
  return (pdTRUE == xQueueReceive(tdoaDataQueue, uwb, 0));
}


// Measurements of flow (dnx, dny)
static xQueueHandle flowDataQueue;
#define FLOW_QUEUE_LENGTH (10)

static inline bool stateEstimatorHasFlowPacket(flowMeasurement_t *flow) {
  return (pdTRUE == xQueueReceive(flowDataQueue, flow, 0));
}

// Measurements of TOF from laser sensor
static xQueueHandle tofDataQueue;
#define TOF_QUEUE_LENGTH (10)

static inline bool stateEstimatorHasTOFPacket(tofMeasurement_t *tof) {
  return (pdTRUE == xQueueReceive(tofDataQueue, tof, 0));
}

// Absolute height measurement along the room Z
static xQueueHandle heightDataQueue;
#define HEIGHT_QUEUE_LENGTH (10)

static inline bool stateEstimatorHasHeightPacket(heightMeasurement_t *height) {
  return (pdTRUE == xQueueReceive(heightDataQueue, height, 0));
}

static xQueueHandle yawErrorDataQueue;
#define YAW_ERROR_QUEUE_LENGTH (10)

static inline bool stateEstimatorHasYawErrorPacket(float *error) {
  return (pdTRUE == xQueueReceive(yawErrorDataQueue, error, 0));
}

/**
 * Constants used in the estimator
 */

#define CRAZYFLIE_WEIGHT_grams (36.0f)

//thrust is thrust mapped for 65536 <==> 60 GRAMS!
#define CONTROL_TO_ACC (GRAVITY_MAGNITUDE*60.0f/CRAZYFLIE_WEIGHT_grams/65536.0f)


/**
 * Tuning parameters
 */
#define PREDICT_RATE RATE_100_HZ // this is slower than the IMU update rate of 500Hz
#define BARO_RATE RATE_25_HZ

// the point at which the dynamics change from stationary to flying
#define IN_FLIGHT_THRUST_THRESHOLD (GRAVITY_MAGNITUDE*0.1f)
#define IN_FLIGHT_TIME_THRESHOLD (500)

// The bounds on the covariance, these shouldn't be hit, but sometimes are... why?
#define MAX_COVARIANCE (100)
#define MIN_COVARIANCE (1e-6f)



/**
 * Quadrocopter State
 *
 * The internally-estimated state is:
 * - X, Y, Z: the quad's position in the global frame
 * - PX, PY, PZ: the quad's velocity in its body frame
 * - D0, D1, D2: attitude error
 * - SKEW: the skew from anchor system clock to quad clock
 *
 * For more information, refer to the paper
 */

static kalmanCoreData_t coreData;

/**
 * Internal variables. Note that static declaration results in default initialization (to 0)
 */

static bool isInit = false;
static int32_t lastPrediction;
static int32_t lastBaroUpdate;
static int32_t lastPNUpdate;
static Axis3f accAccumulator;
static float thrustAccumulator;
static Axis3f gyroAccumulator;
static baro_t baroAccumulator;
static uint32_t accAccumulatorCount;
static uint32_t thrustAccumulatorCount;
static uint32_t gyroAccumulatorCount;
static uint32_t baroAccumulatorCount;
static bool quadIsFlying = false;
static int32_t lastTDOAUpdate;
static uint32_t lastFlightCmd;
static uint32_t takeoffTime;

/**
 * Supporting and utility functions
 */

static inline void mat_trans(const arm_matrix_instance_f32 * pSrc, arm_matrix_instance_f32 * pDst)
{ configASSERT(ARM_MATH_SUCCESS == arm_mat_trans_f32(pSrc, pDst)); }
static inline void mat_inv(const arm_matrix_instance_f32 * pSrc, arm_matrix_instance_f32 * pDst)
{ configASSERT(ARM_MATH_SUCCESS == arm_mat_inverse_f32(pSrc, pDst)); }
static inline void mat_mult(const arm_matrix_instance_f32 * pSrcA, const arm_matrix_instance_f32 * pSrcB, arm_matrix_instance_f32 * pDst)
{ configASSERT(ARM_MATH_SUCCESS == arm_mat_mult_f32(pSrcA, pSrcB, pDst)); }
static inline float arm_sqrt(float32_t in)
{ float pOut = 0; arm_status result = arm_sqrt_f32(in, &pOut); configASSERT(ARM_MATH_SUCCESS == result); return pOut; }



// --------------------------------------------------


void estimatorKalman(state_t *state, sensorData_t *sensors, control_t *control, const uint32_t tick)
{
  // If the client (via a parameter update) triggers an estimator reset:
  if (coreData.resetEstimation) { estimatorKalmanInit(); coreData.resetEstimation = false; }

  // Tracks whether an update to the state has been made, and the state therefore requires finalization
  bool doneUpdate = false;

  uint32_t osTick = xTaskGetTickCount(); // would be nice if this had a precision higher than 1ms...

#ifdef KALMAN_DECOUPLE_XY
  kalmanCoreDecoupleXY(this);
#endif

  // Average the last IMU measurements. We do this because the prediction loop is
  // slower than the IMU loop, but the IMU information is required externally at
  // a higher rate (for body rate control).
  if (sensorsReadAcc(&sensors->acc)) {
    accAccumulator.x += sensors->acc.x;
    accAccumulator.y += sensors->acc.y;
    accAccumulator.z += sensors->acc.z;
    accAccumulatorCount++;
  }

  if (sensorsReadGyro(&sensors->gyro)) {
    gyroAccumulator.x += sensors->gyro.x;
    gyroAccumulator.y += sensors->gyro.y;
    gyroAccumulator.z += sensors->gyro.z;
    gyroAccumulatorCount++;
  }

  // Average the thrust command from the last time steps, generated externally by the controller
  thrustAccumulator += control->thrust;
  thrustAccumulatorCount++;

  // Run the system dynamics to predict the state forward.
  if ((osTick-lastPrediction) >= configTICK_RATE_HZ/PREDICT_RATE // update at the PREDICT_RATE
      && gyroAccumulatorCount > 0
      && accAccumulatorCount > 0
      && thrustAccumulatorCount > 0)
  {
    // gyro is in deg/sec but the estimator requires rad/sec
    gyroAccumulator.x *= DEG_TO_RAD;
    gyroAccumulator.y *= DEG_TO_RAD;
    gyroAccumulator.z *= DEG_TO_RAD;

    gyroAccumulator.x /= gyroAccumulatorCount;
    gyroAccumulator.y /= gyroAccumulatorCount;
    gyroAccumulator.z /= gyroAccumulatorCount;

    // accelerometer is in Gs but the estimator requires ms^-2
    accAccumulator.x *= GRAVITY_MAGNITUDE;
    accAccumulator.y *= GRAVITY_MAGNITUDE;
    accAccumulator.z *= GRAVITY_MAGNITUDE;

    accAccumulator.x /= accAccumulatorCount;
    accAccumulator.y /= accAccumulatorCount;
    accAccumulator.z /= accAccumulatorCount;

    // thrust is in grams, we need ms^-2
    thrustAccumulator *= CONTROL_TO_ACC;

    thrustAccumulator /= thrustAccumulatorCount;

    // TODO: Find a better check for whether the quad is flying
    // Assume that the flight begins when the thrust is large enough and for now we never stop "flying".
    if (thrustAccumulator > IN_FLIGHT_THRUST_THRESHOLD) {
      lastFlightCmd = xTaskGetTickCount();
      if (!quadIsFlying) {
        takeoffTime = lastFlightCmd;
      }
    }
    quadIsFlying = (xTaskGetTickCount()-lastFlightCmd) < IN_FLIGHT_TIME_THRESHOLD;

    float dt = (float)(osTick-lastPrediction)/configTICK_RATE_HZ;
    kalmanCorePredict(&coreData, thrustAccumulator, &accAccumulator, &gyroAccumulator, dt, quadIsFlying);

    lastPrediction = osTick;

    accAccumulator = (Axis3f){.axis={0}};
    accAccumulatorCount = 0;
    gyroAccumulator = (Axis3f){.axis={0}};
    gyroAccumulatorCount = 0;
    thrustAccumulator = 0;
    thrustAccumulatorCount = 0;

    doneUpdate = true;
  }


  /**
   * Add process noise every loop, rather than every prediction
   */
  kalmanCoreAddProcessNoise(&coreData, (float)(osTick-lastPNUpdate)/configTICK_RATE_HZ);
  lastPNUpdate = osTick;



  /**
   * Update the state estimate with the barometer measurements
   */
  // Accumulate the barometer measurements
  if (sensorsReadBaro(&sensors->baro)) {
#ifdef KALMAN_USE_BARO_UPDATE
    baroAccumulator.asl += sensors->baro.asl;
    baroAccumulatorCount++;
  }

  if ((osTick-lastBaroUpdate) >= configTICK_RATE_HZ/BARO_RATE // update at BARO_RATE
      && baroAccumulatorCount > 0)
  {
    baroAccumulator.asl /= baroAccumulatorCount;

    kalmanCoreUpdateWithBaro(&coreData, &sensors->baro, quadIsFlying);

    baroAccumulator.asl = 0;
    baroAccumulatorCount = 0;
    lastBaroUpdate = osTick;
    doneUpdate = true;
#endif
  }

  /**
   * Sensor measurements can come in sporadically and faster than the stabilizer loop frequency,
   * we therefore consume all measurements since the last loop, rather than accumulating
   */

  tofMeasurement_t tof;
  while (stateEstimatorHasTOFPacket(&tof))
  {
    kalmanCoreUpdateWithTof(&coreData, &tof);
    doneUpdate = true;
  }

  float yawError = 0.0f;
  while (stateEstimatorHasYawErrorPacket(&yawError))
  {
    kalmanCoreUpdateWithYawError(&coreData, &yawError);
    doneUpdate = true;
  }

  heightMeasurement_t height;
  while (stateEstimatorHasHeightPacket(&height))
  {
    kalmanCoreUpdateWithAbsoluteHeight(&coreData, &height);
    doneUpdate = true;
  }

  distanceMeasurement_t dist;
  while (stateEstimatorHasDistanceMeasurement(&dist))
  {
    kalmanCoreUpdateWithDistance(&coreData, &dist);
    doneUpdate = true;
  }

  positionMeasurement_t pos;
  while (stateEstimatorHasPositionMeasurement(&pos))
  {
    kalmanCoreUpdateWithPosition(&coreData, &pos);
    doneUpdate = true;
  }

  poseMeasurement_t pose;
  while (stateEstimatorHasPoseMeasurement(&pose))
  {
    kalmanCoreUpdateWithPose(&coreData, &pose);
    doneUpdate = true;
  }

  tdoaMeasurement_t tdoa;
  while (stateEstimatorHasTDOAPacket(&tdoa))
  {
    kalmanCoreUpdateWithTDOA(&coreData, &tdoa);
    doneUpdate = true;
  }

  flowMeasurement_t flow;
  while (stateEstimatorHasFlowPacket(&flow))
  {
    kalmanCoreUpdateWithFlow(&coreData, &flow, sensors);
    doneUpdate = true;
  }

  /**
   * If an update has been made, the state is finalized:
   * - the attitude error is moved into the body attitude quaternion,
   * - the body attitude is converted into a rotation matrix for the next prediction, and
   * - correctness of the covariance matrix is ensured
   */

  if (doneUpdate)
  {
    kalmanCoreFinalize(&coreData, sensors, osTick);
    if (! kalmanSupervisorIsStateWithinBounds(&coreData)) {
      coreData.resetEstimation = true;
      DEBUG_PRINT("State out of bounds, resetting\n");
    }
  }

  /**
   * Finally, the internal state is externalized.
   * This is done every round, since the external state includes some sensor data
   */
  kalmanCoreExternalizeState(&coreData, state, sensors, osTick);
}


void estimatorKalmanInit(void) {
  if (!isInit)
  {
    distDataQueue = xQueueCreate(DIST_QUEUE_LENGTH, sizeof(distanceMeasurement_t));
    posDataQueue = xQueueCreate(POS_QUEUE_LENGTH, sizeof(positionMeasurement_t));
    poseDataQueue = xQueueCreate(POSE_QUEUE_LENGTH, sizeof(poseMeasurement_t));
    tdoaDataQueue = xQueueCreate(UWB_QUEUE_LENGTH, sizeof(tdoaMeasurement_t));
    flowDataQueue = xQueueCreate(FLOW_QUEUE_LENGTH, sizeof(flowMeasurement_t));
    tofDataQueue = xQueueCreate(TOF_QUEUE_LENGTH, sizeof(tofMeasurement_t));
    heightDataQueue = xQueueCreate(HEIGHT_QUEUE_LENGTH, sizeof(heightMeasurement_t));
    yawErrorDataQueue = xQueueCreate(YAW_ERROR_QUEUE_LENGTH, sizeof(float));
  }
  else
  {
    xQueueReset(distDataQueue);
    xQueueReset(posDataQueue);
    xQueueReset(poseDataQueue);
    xQueueReset(tdoaDataQueue);
    xQueueReset(flowDataQueue);
    xQueueReset(tofDataQueue);
  }

  lastPrediction = xTaskGetTickCount();
  lastBaroUpdate = xTaskGetTickCount();
  lastTDOAUpdate = xTaskGetTickCount();
  lastPNUpdate = xTaskGetTickCount();

  accAccumulator = (Axis3f){.axis={0}};
  gyroAccumulator = (Axis3f){.axis={0}};
  thrustAccumulator = 0;
  baroAccumulator.asl = 0;

  accAccumulatorCount = 0;
  gyroAccumulatorCount = 0;
  thrustAccumulatorCount = 0;
  baroAccumulatorCount = 0;

  kalmanCoreInit(&coreData);

  isInit = true;
}

static bool stateEstimatorEnqueueExternalMeasurement(xQueueHandle queue, void *measurement)
{
  portBASE_TYPE result;
  bool isInInterrupt = (SCB->ICSR & SCB_ICSR_VECTACTIVE_Msk) != 0;

  if (isInInterrupt) {
    portBASE_TYPE xHigherPriorityTaskWoken = pdFALSE;
    result = xQueueSendFromISR(queue, measurement, &xHigherPriorityTaskWoken);
    if(xHigherPriorityTaskWoken == pdTRUE)
    {
      portYIELD();
    }
  } else {
    result = xQueueSend(queue, measurement, 0);
  }
  return (result==pdTRUE);
}

bool estimatorKalmanEnqueueTDOA(const tdoaMeasurement_t *uwb)
{
  ASSERT(isInit);
  return stateEstimatorEnqueueExternalMeasurement(tdoaDataQueue, (void *)uwb);
}

bool estimatorKalmanEnqueuePosition(const positionMeasurement_t *pos)
{
  ASSERT(isInit);
  return stateEstimatorEnqueueExternalMeasurement(posDataQueue, (void *)pos);
}

bool estimatorKalmanEnqueuePose(const poseMeasurement_t *pose)
{
  ASSERT(isInit);
  return stateEstimatorEnqueueExternalMeasurement(poseDataQueue, (void *)pose);
}

bool estimatorKalmanEnqueueDistance(const distanceMeasurement_t *dist)
{
  ASSERT(isInit);
  return stateEstimatorEnqueueExternalMeasurement(distDataQueue, (void *)dist);
}

bool estimatorKalmanEnqueueFlow(const flowMeasurement_t *flow)
{
  // A flow measurement (dnx,  dny) [accumulated pixels]
  ASSERT(isInit);
  return stateEstimatorEnqueueExternalMeasurement(flowDataQueue, (void *)flow);
}

bool estimatorKalmanEnqueueTOF(const tofMeasurement_t *tof)
{
  // A distance (distance) [m] to the ground along the z_B axis.
  ASSERT(isInit);
  return stateEstimatorEnqueueExternalMeasurement(tofDataQueue, (void *)tof);
}

bool estimatorKalmanEnqueueAbsoluteHeight(const heightMeasurement_t *height)
{
  // A distance (height) [m] to the ground along the z axis.
  ASSERT(isInit);
  return stateEstimatorEnqueueExternalMeasurement(heightDataQueue, (void *)height);
}

bool estimatorKalmanEnqueueYawError(const float error)
{
  ASSERT(isInit);
  return stateEstimatorEnqueueExternalMeasurement(yawErrorDataQueue, (void *)&error);
}

bool estimatorKalmanTest(void)
{
  return isInit;
}

void estimatorKalmanGetEstimatedPos(point_t* pos) {
  pos->x = coreData.S[KC_STATE_X];
  pos->y = coreData.S[KC_STATE_Y];
  pos->z = coreData.S[KC_STATE_Z];
}

<<<<<<< HEAD

float getX() { return coreData.S[KC_STATE_X]; }
float getY() { return coreData.S[KC_STATE_Y]; }
float getZ() { return coreData.S[KC_STATE_Z]; }
float getVarPX() { return coreData.P[KC_STATE_PX][KC_STATE_PX]; }
float getVarPY() { return coreData.P[KC_STATE_PY][KC_STATE_PY]; }
float getVarPZ() { return coreData.P[KC_STATE_PZ][KC_STATE_PZ]; }
=======
void estimatorKalmanGetEstimatedRot(float * rotationMatrix) {
  memcpy(rotationMatrix, coreData.R, 9*sizeof(float));
}
>>>>>>> 6a59e67b

// Temporary development groups
LOG_GROUP_START(kalman_states)
  LOG_ADD(LOG_FLOAT, ox, &coreData.S[KC_STATE_X])
  LOG_ADD(LOG_FLOAT, oy, &coreData.S[KC_STATE_Y])
  LOG_ADD(LOG_FLOAT, vx, &coreData.S[KC_STATE_PX])
  LOG_ADD(LOG_FLOAT, vy, &coreData.S[KC_STATE_PY])
LOG_GROUP_STOP(kalman_states)


// Stock log groups
LOG_GROUP_START(kalman)
  LOG_ADD(LOG_UINT8, inFlight, &quadIsFlying)
  LOG_ADD(LOG_FLOAT, stateX, &coreData.S[KC_STATE_X])
  LOG_ADD(LOG_FLOAT, stateY, &coreData.S[KC_STATE_Y])
  LOG_ADD(LOG_FLOAT, stateZ, &coreData.S[KC_STATE_Z])
  LOG_ADD(LOG_FLOAT, statePX, &coreData.S[KC_STATE_PX])
  LOG_ADD(LOG_FLOAT, statePY, &coreData.S[KC_STATE_PY])
  LOG_ADD(LOG_FLOAT, statePZ, &coreData.S[KC_STATE_PZ])
  LOG_ADD(LOG_FLOAT, stateD0, &coreData.S[KC_STATE_D0])
  LOG_ADD(LOG_FLOAT, stateD1, &coreData.S[KC_STATE_D1])
  LOG_ADD(LOG_FLOAT, stateD2, &coreData.S[KC_STATE_D2])
  LOG_ADD(LOG_FLOAT, varX, &coreData.P[KC_STATE_X][KC_STATE_X])
  LOG_ADD(LOG_FLOAT, varY, &coreData.P[KC_STATE_Y][KC_STATE_Y])
  LOG_ADD(LOG_FLOAT, varZ, &coreData.P[KC_STATE_Z][KC_STATE_Z])
  LOG_ADD(LOG_FLOAT, varPX, &coreData.P[KC_STATE_PX][KC_STATE_PX])
  LOG_ADD(LOG_FLOAT, varPY, &coreData.P[KC_STATE_PY][KC_STATE_PY])
  LOG_ADD(LOG_FLOAT, varPZ, &coreData.P[KC_STATE_PZ][KC_STATE_PZ])
  LOG_ADD(LOG_FLOAT, varD0, &coreData.P[KC_STATE_D0][KC_STATE_D0])
  LOG_ADD(LOG_FLOAT, varD1, &coreData.P[KC_STATE_D1][KC_STATE_D1])
  LOG_ADD(LOG_FLOAT, varD2, &coreData.P[KC_STATE_D2][KC_STATE_D2])
  LOG_ADD(LOG_FLOAT, q0, &coreData.q[0])
  LOG_ADD(LOG_FLOAT, q1, &coreData.q[1])
  LOG_ADD(LOG_FLOAT, q2, &coreData.q[2])
  LOG_ADD(LOG_FLOAT, q3, &coreData.q[3])
LOG_GROUP_STOP(kalman)

PARAM_GROUP_START(kalman)
  PARAM_ADD(PARAM_UINT8, resetEstimation, &coreData.resetEstimation)
  PARAM_ADD(PARAM_UINT8, quadIsFlying, &quadIsFlying)
PARAM_GROUP_STOP(kalman)<|MERGE_RESOLUTION|>--- conflicted
+++ resolved
@@ -561,7 +561,9 @@
   pos->z = coreData.S[KC_STATE_Z];
 }
 
-<<<<<<< HEAD
+void estimatorKalmanGetEstimatedRot(float * rotationMatrix) {
+  memcpy(rotationMatrix, coreData.R, 9*sizeof(float));
+}
 
 float getX() { return coreData.S[KC_STATE_X]; }
 float getY() { return coreData.S[KC_STATE_Y]; }
@@ -569,11 +571,6 @@
 float getVarPX() { return coreData.P[KC_STATE_PX][KC_STATE_PX]; }
 float getVarPY() { return coreData.P[KC_STATE_PY][KC_STATE_PY]; }
 float getVarPZ() { return coreData.P[KC_STATE_PZ][KC_STATE_PZ]; }
-=======
-void estimatorKalmanGetEstimatedRot(float * rotationMatrix) {
-  memcpy(rotationMatrix, coreData.R, 9*sizeof(float));
-}
->>>>>>> 6a59e67b
 
 // Temporary development groups
 LOG_GROUP_START(kalman_states)
