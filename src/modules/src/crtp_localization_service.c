/**
 *    ||          ____  _ __
 * +------+      / __ )(_) /_______________ _____  ___
 * | 0xBC |     / __  / / __/ ___/ ___/ __ `/_  / / _ \
 * +------+    / /_/ / / /_/ /__/ /  / /_/ / / /_/  __/
 *  ||  ||    /_____/_/\__/\___/_/   \__,_/ /___/\___/
 *
 * Crazyflie Firmware
 *
 * Copyright (C) 2011-2012 Bitcraze AB
 *
 * This program is free software: you can redistribute it and/or modify
 * it under the terms of the GNU General Public License as published by
 * the Free Software Foundation, in version 3.
 *
 * This program is distributed in the hope that it will be useful,
 * but WITHOUT ANY WARRANTY; without even the implied warranty of
 * MERCHANTABILITY or FITNESS FOR A PARTICULAR PURPOSE. See the
 * GNU General Public License for more details.
 *
 * You should have received a copy of the GNU General Public License
 * along with this program. If not, see <http://www.gnu.org/licenses/>.
 *
 *
 */
#include <string.h>
#include <stdint.h>

#include "FreeRTOS.h"
#include "task.h"

#include "crtp.h"
#include "crtp_localization_service.h"
#include "log.h"
#include "param.h"

#include "stabilizer_types.h"
#include "stabilizer.h"
#include "configblock.h"

#include "locodeck.h"

<<<<<<< HEAD
#include "estimator_kalman.h"
#include "position_external.h"
=======
#include "estimator.h"
>>>>>>> 624dcfb1

#define NBR_OF_RANGES_IN_PACKET   5
#define DEFAULT_EMERGENCY_STOP_TIMEOUT (1 * RATE_MAIN_LOOP)

typedef enum
{
  EXT_POSITION        = 0,
  GENERIC_TYPE        = 1,
  EXT_POSITION_PACKED = 2,
} locsrvChannels_t;

typedef struct
{
  uint8_t type;
  struct
  {
    uint8_t id;
    float range;
  } __attribute__((packed)) ranges[NBR_OF_RANGES_IN_PACKET];
} __attribute__((packed)) rangePacket;

// up to 4 items per CRTP packet
typedef struct {
  uint8_t id; // last 8 bit of the Crazyflie address
  int16_t x; // mm
  int16_t y; // mm
  int16_t z; // mm
} __attribute__((packed)) extPositionPackedItem;

/**
 * Position data cache
 */
typedef struct
{
  struct CrtpExtPosition targetVal[2];
  bool activeSide;
  uint32_t timestamp; // FreeRTOS ticks
} ExtPositionCache;

// Struct for logging position information
static positionMeasurement_t ext_pos;
static ExtPositionCache crtpExtPosCache;
static CRTPPacket pkRange;
static uint8_t rangeIndex;
static bool enableRangeStreamFloat = false;
static float extPosStdDev = 0.01;
static bool isInit = false;
static uint8_t my_id;

static void locSrvCrtpCB(CRTPPacket* pk);
static void extPositionHandler(CRTPPacket* pk);
static void genericLocHandle(CRTPPacket* pk);
static void extPositionPackedHandler(CRTPPacket* pk);

void locSrvInit()
{
  if (isInit) {
    return;
  }

  uint64_t address = configblockGetRadioAddress();
  my_id = address & 0xFF;

  crtpRegisterPortCB(CRTP_PORT_LOCALIZATION, locSrvCrtpCB);
  isInit = true;
}

static void locSrvCrtpCB(CRTPPacket* pk)
{
  switch (pk->channel)
  {
    case EXT_POSITION:
      extPositionHandler(pk);
      break;
    case GENERIC_TYPE:
      genericLocHandle(pk);
    case EXT_POSITION_PACKED:
      extPositionPackedHandler(pk);
    default:
      break;
  }
}

static void extPositionHandler(CRTPPacket* pk)
{
  crtpExtPosCache.targetVal[!crtpExtPosCache.activeSide] = *((struct CrtpExtPosition*)pk->data);
  crtpExtPosCache.activeSide = !crtpExtPosCache.activeSide;
  crtpExtPosCache.timestamp = xTaskGetTickCount();
}

static void genericLocHandle(CRTPPacket* pk)
{
  uint8_t type = pk->data[0];
  if (pk->size < 1) return;

  if (type == LPS_SHORT_LPP_PACKET && pk->size >= 2) {
    bool success = lpsSendLppShort(pk->data[1], &pk->data[2], pk->size-2);

    pk->port = CRTP_PORT_LOCALIZATION;
    pk->channel = GENERIC_TYPE;
    pk->size = 3;
    pk->data[2] = success?1:0;
    crtpSendPacket(pk);
  } else if (type == EMERGENCY_STOP) {
    stabilizerSetEmergencyStop();
  } else if (type == EMERGENCY_STOP_WATCHDOG) {
    stabilizerSetEmergencyStopTimeout(DEFAULT_EMERGENCY_STOP_TIMEOUT);
  }
}

static void extPositionPackedHandler(CRTPPacket* pk)
{
  uint8_t numItems = pk->size / sizeof(extPositionPackedItem);
  for (uint8_t i = 0; i < numItems; ++i) {
    const extPositionPackedItem* item = (const extPositionPackedItem*)&pk->data[i * sizeof(extPositionPackedItem)];
    if (item->id == my_id) {
      struct CrtpExtPosition position;
      position.x = item->x / 1000.0f;
      position.y = item->y / 1000.0f;
      position.z = item->z / 1000.0f;

      crtpExtPosCache.targetVal[!crtpExtPosCache.activeSide] = position;
      crtpExtPosCache.activeSide = !crtpExtPosCache.activeSide;
      crtpExtPosCache.timestamp = xTaskGetTickCount();

      break;
    }
  }
}

bool getExtPosition(state_t *state)
{
  if (!estimatorKalmanTest()) {
    return false;
  }

  // Only use position information if it's valid, recent, and if the kalman filter is enabled
  if (getStateEstimator() == kalmanEstimator && 
      (xTaskGetTickCount() - crtpExtPosCache.timestamp) < M2T(5)) {
    // Get the updated position from the mocap
    ext_pos.x = crtpExtPosCache.targetVal[crtpExtPosCache.activeSide].x;
    ext_pos.y = crtpExtPosCache.targetVal[crtpExtPosCache.activeSide].y;
    ext_pos.z = crtpExtPosCache.targetVal[crtpExtPosCache.activeSide].z;
<<<<<<< HEAD
    ext_pos.stdDev = extPosStdDev;
    estimatorKalmanEnqueuePosition(&ext_pos);
=======
    ext_pos.stdDev = 0.01;
    estimatorEnqueuePosition(&ext_pos);
>>>>>>> 624dcfb1

    return true;
  }

  // allow the official kalman filter to work with Crazyswarm position service
  float x, y, z, q0, q1, q2, q3, vx, vy, vz;
  uint16_t last_time_in_ms;
  positionExternalGetLastData(
    &x, &y, &z,
    &q0, &q1, &q2, &q3,
    &vx, &vy, &vz,
    &last_time_in_ms);
  if (positionExternalFresh2) {
    ext_pos.x = x;
    ext_pos.y = y;
    ext_pos.z = z;
    ext_pos.stdDev = extPosStdDev;
    estimatorKalmanEnqueuePosition(&ext_pos);
    positionExternalFresh2 = false;
  }

  return false;
}

void locSrvSendPacket(locsrv_t type, uint8_t *data, uint8_t length)
{
  CRTPPacket pk;

  ASSERT(length < CRTP_MAX_DATA_SIZE);

  pk.port = CRTP_PORT_LOCALIZATION;
  pk.channel = GENERIC_TYPE;
  memcpy(pk.data, data, length);
  crtpSendPacket(&pk);
}

void locSrvSendRangeFloat(uint8_t id, float range)
{
  rangePacket *rp = (rangePacket *)pkRange.data;

  ASSERT(rangeIndex <= NBR_OF_RANGES_IN_PACKET);

  if (enableRangeStreamFloat)
  {
    rp->ranges[rangeIndex].id = id;
    rp->ranges[rangeIndex].range = range;
    rangeIndex++;

    if (rangeIndex >= 5)
    {
      rp->type = RANGE_STREAM_FLOAT;
      pkRange.port = CRTP_PORT_LOCALIZATION;
      pkRange.channel = GENERIC_TYPE;
      pkRange.size = sizeof(rangePacket);
      crtpSendPacket(&pkRange);
      rangeIndex = 0;
    }
  }
}

LOG_GROUP_START(ext_pos)
  LOG_ADD(LOG_FLOAT, X, &ext_pos.x)
  LOG_ADD(LOG_FLOAT, Y, &ext_pos.y)
  LOG_ADD(LOG_FLOAT, Z, &ext_pos.z)
LOG_GROUP_STOP(ext_pos)

PARAM_GROUP_START(locSrv)
  PARAM_ADD(PARAM_UINT8, enRangeStreamFP32, &enableRangeStreamFloat)
  PARAM_ADD(PARAM_FLOAT, extPosStdDev, &extPosStdDev)
PARAM_GROUP_STOP(locSrv)<|MERGE_RESOLUTION|>--- conflicted
+++ resolved
@@ -40,12 +40,8 @@
 
 #include "locodeck.h"
 
-<<<<<<< HEAD
-#include "estimator_kalman.h"
+#include "estimator.h"
 #include "position_external.h"
-=======
-#include "estimator.h"
->>>>>>> 624dcfb1
 
 #define NBR_OF_RANGES_IN_PACKET   5
 #define DEFAULT_EMERGENCY_STOP_TIMEOUT (1 * RATE_MAIN_LOOP)
@@ -178,7 +174,7 @@
 
 bool getExtPosition(state_t *state)
 {
-  if (!estimatorKalmanTest()) {
+  if (!stateEstimatorTest()) {
     return false;
   }
 
@@ -189,13 +185,8 @@
     ext_pos.x = crtpExtPosCache.targetVal[crtpExtPosCache.activeSide].x;
     ext_pos.y = crtpExtPosCache.targetVal[crtpExtPosCache.activeSide].y;
     ext_pos.z = crtpExtPosCache.targetVal[crtpExtPosCache.activeSide].z;
-<<<<<<< HEAD
     ext_pos.stdDev = extPosStdDev;
-    estimatorKalmanEnqueuePosition(&ext_pos);
-=======
-    ext_pos.stdDev = 0.01;
     estimatorEnqueuePosition(&ext_pos);
->>>>>>> 624dcfb1
 
     return true;
   }
@@ -213,7 +204,7 @@
     ext_pos.y = y;
     ext_pos.z = z;
     ext_pos.stdDev = extPosStdDev;
-    estimatorKalmanEnqueuePosition(&ext_pos);
+    estimatorEnqueuePosition(&ext_pos);
     positionExternalFresh2 = false;
   }
 
