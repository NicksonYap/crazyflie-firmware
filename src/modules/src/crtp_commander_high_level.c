--- conflicted
+++ resolved
@@ -348,10 +348,7 @@
   if (isInGroup(groupMask)) {
     xSemaphoreTake(lockTraj, portMAX_DELAY);
     float t = usecTimestamp() / 1e6;
-<<<<<<< HEAD
-    result = plan_takeoff(&planner, pos, yaw, height, duration, t);
-=======
-    result = plan_takeoff(&planner, pos, yaw, data->height, 0.0f, data->duration, t);
+    result = plan_takeoff(&planner, pos, yaw, height, 0.0f, duration, t);
     xSemaphoreGive(lockTraj);
   }
   return result;
@@ -370,12 +367,10 @@
     }
 
     result = plan_takeoff(&planner, pos, yaw, data->height, hover_yaw, data->duration, t);
->>>>>>> 78bd906b
     xSemaphoreGive(lockTraj);
   }
   return result;
 }
-
 int land(const struct data_land* data){
   return crtpCommanderHighLevelLand(data->height, data->duration, data->groupMask);
 }
@@ -386,10 +381,7 @@
   if (isInGroup(groupMask)) {
     xSemaphoreTake(lockTraj, portMAX_DELAY);
     float t = usecTimestamp() / 1e6;
-<<<<<<< HEAD
-    result = plan_land(&planner, pos, yaw, height, duration, t);
-=======
-    result = plan_land(&planner, pos, yaw, data->height, 0.0f, data->duration, t);
+    result = plan_land(&planner, pos, yaw, height, 0.0f, duration, t);
     xSemaphoreGive(lockTraj);
   }
   return result;
@@ -408,7 +400,6 @@
     }
 
     result = plan_land(&planner, pos, yaw, data->height, hover_yaw, data->duration, t);
->>>>>>> 78bd906b
     xSemaphoreGive(lockTraj);
   }
   return result;
@@ -479,7 +470,7 @@
       } else if (trajDesc->trajectoryLocation == TRAJECTORY_LOCATION_MEM
           && trajDesc->trajectoryType == TRAJECTORY_TYPE_POLY4D_COMPRESSED) {
 
-        if (data->timescale != 1 || data->reversed) {
+        if (timescale != 1 || reversed) {
           result = ENOEXEC;
         } else {
           xSemaphoreTake(lockTraj, portMAX_DELAY);
@@ -489,7 +480,7 @@
             &trajectories_memory[trajDesc->trajectoryIdentifier.mem.offset]
           );
           compressed_trajectory.t_begin = t;
-          if (data->relative) {
+          if (relative) {
             struct traj_eval traj_init = piecewise_compressed_eval(
               &compressed_trajectory, compressed_trajectory.t_begin
             );
