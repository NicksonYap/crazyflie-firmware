/**
 *    ||          ____  _ __
 * +------+      / __ )(_) /_______________ _____  ___
 * | 0xBC |     / __  / / __/ ___/ ___/ __ `/_  / / _ \
 * +------+    / /_/ / / /_/ /__/ /  / /_/ / / /_/  __/
 *  ||  ||    /_____/_/\__/\___/_/   \__,_/ /___/\___/
 *
 * Crazyflie control firmware
 *
 * Copyright (C) 2012 BitCraze AB
 *
 * This program is free software: you can redistribute it and/or modify
 * it under the terms of the GNU General Public License as published by
 * the Free Software Foundation, in version 3.
 *
 * This program is distributed in the hope that it will be useful,
 * but WITHOUT ANY WARRANTY; without even the implied warranty of
 * MERCHANTABILITY or FITNESS FOR A PARTICULAR PURPOSE. See the
 * GNU General Public License for more details.
 *
 * You should have received a copy of the GNU General Public License
 * along with this program. If not, see <http://www.gnu.org/licenses/>.
 *
 * log.c: Dynamic log system
 */

/* The TOC logic is mainly based on param.c
 * FIXME: See if we can factorise the TOC code */

#include <string.h>
#include <errno.h>
#include <stdint.h>
#include <stdbool.h>

/* FreeRtos includes */
#include "FreeRTOS.h"
#include "task.h"
#include "timers.h"
#include "semphr.h"

#include "config.h"
#include "crtp.h"
#include "log.h"
#include "crc.h"
#include "worker.h"
#include "num.h"

#include "console.h"
#include "cfassert.h"

#if 0
#include "debug.h"
#define LOG_DEBUG(fmt, ...) DEBUG_PRINT("D/log " fmt, ## __VA_ARGS__)
#define LOG_ERROR(fmt, ...) DEBUG_PRINT("E/log " fmt, ## __VA_ARGS__)
#else
#define LOG_DEBUG(...)
#define LOG_ERROR(...)
#endif


static const uint8_t typeLength[] = {
  [LOG_UINT8]  = 1,
  [LOG_UINT16] = 2,
  [LOG_UINT32] = 4,
  [LOG_INT8]   = 1,
  [LOG_INT16]  = 2,
  [LOG_INT32]  = 4,
  [LOG_FLOAT]  = 4,
  [LOG_FP16]   = 2,
};

// Maximum log payload length (4 bytes are used for block id and timestamp)
#define LOG_MAX_LEN 26

/* Log packet parameters storage */
#define LOG_MAX_OPS 128
#define LOG_MAX_BLOCKS 16
struct log_ops {
  struct log_ops * next;
  uint8_t storageType : 4;
  uint8_t logType     : 4;
  void * variable;
};

struct log_block {
  int id;
  xTimerHandle timer;
  struct log_ops * ops;
};

static struct log_ops logOps[LOG_MAX_OPS];
static struct log_block logBlocks[LOG_MAX_BLOCKS];
static xSemaphoreHandle logLock;

struct ops_setting {
    uint8_t logType;
    uint8_t id;
} __attribute__((packed));


#define TOC_CH      0
#define CONTROL_CH  1
#define LOG_CH      2

#define CMD_GET_ITEM 0
#define CMD_GET_INFO 1

#define CONTROL_CREATE_BLOCK 0
#define CONTROL_APPEND_BLOCK 1
#define CONTROL_DELETE_BLOCK 2
#define CONTROL_START_BLOCK  3
#define CONTROL_STOP_BLOCK   4
#define CONTROL_RESET        5

#define BLOCK_ID_FREE -1

//Private functions
static void logTask(void * prm);
static void logTOCProcess(int command);
static void logControlProcess(void);

void logRunBlock(void * arg);
void logBlockTimed(xTimerHandle timer);

//These are set by the Linker
extern struct log_s _log_start;
extern struct log_s _log_stop;

//Pointer to the logeters list and length of it
static struct log_s * logs;
static int logsLen;
static uint32_t logsCrc;
static int logsCount = 0;

static CRTPPacket p;

static bool isInit = false;

/* Log management functions */
static int logAppendBlock(int id, struct ops_setting * settings, int len);
static int logCreateBlock(unsigned char id, struct ops_setting * settings, int len);
static int logDeleteBlock(int id);
static int logStartBlock(int id, unsigned int period);
static int logStopBlock(int id);
static void logReset();

void logInit(void)
{
  int i;
  const char* group = NULL;
  int groupLength = 0;

  if(isInit)
    return;

  logs = &_log_start;
  logsLen = &_log_stop - &_log_start;

  // Calculate a hash of the toc by chaining description of each elements
  // Using the CRTP packet as temporary buffer
  logsCrc = 0;
  for (int i=0; i<logsLen; i++)
  {
    int len = 5;
    memcpy(&p.data[0], &logsCrc, 4);
    p.data[4] = logs[i].type;
    if (logs[i].type & LOG_GROUP) {
      if (logs[i].type & LOG_START) {
        group = logs[i].name;
        groupLength = strlen(group);
      }
    } else {
      // CMD_GET_ITEM result's size is: 3 + strlen(logs[i].name) + groupLength + 2
      if (strlen(logs[i].name) + groupLength + 2 > 27) {
        LOG_ERROR("'%s.%s' too long\n", group, logs[i].name);
        ASSERT_FAILED();
      }
    }
    if (logs[i].name) {
      memcpy(&p.data[5], logs[i].name, strlen(logs[i].name));
      len += strlen(logs[i].name);
    }
    logsCrc = crcSlow(p.data, len);
  }

  // Big lock that protects the log datastructures
  logLock = xSemaphoreCreateMutex();

  for (i=0; i<logsLen; i++)
  {
    if(!(logs[i].type & LOG_GROUP))
      logsCount++;
  }

  //Manually free all log blocks
  for(i=0; i<LOG_MAX_BLOCKS; i++)
    logBlocks[i].id = BLOCK_ID_FREE;

  //Init data structures and set the log subsystem in a known state
  logReset();

  //Start the log task
  xTaskCreate(logTask, LOG_TASK_NAME,
              LOG_TASK_STACKSIZE, NULL, LOG_TASK_PRI, NULL);

  isInit = true;
}

bool logTest(void)
{
  return isInit;
}

void logTask(void * prm)
{
	crtpInitTaskQueue(CRTP_PORT_LOG);

	while(1) {
		crtpReceivePacketBlock(CRTP_PORT_LOG, &p);

		xSemaphoreTake(logLock, portMAX_DELAY);
		if (p.channel==TOC_CH)
		  logTOCProcess(p.data[0]);
		if (p.channel==CONTROL_CH)
		  logControlProcess();
		xSemaphoreGive(logLock);
	}
}

void logTOCProcess(int command)
{
  int ptr = 0;
  char * group = "plop";
  int n=0;

  switch (command)
  {
  case CMD_GET_INFO: //Get info packet about the log implementation
    LOG_DEBUG("Packet is TOC_GET_INFO\n");
    ptr = 0;
    group = "";
    p.header=CRTP_HEADER(CRTP_PORT_LOG, TOC_CH);
    p.size=8;
    p.data[0]=CMD_GET_INFO;
    p.data[1]=logsCount;
    memcpy(&p.data[2], &logsCrc, 4);
    p.data[6]=LOG_MAX_BLOCKS;
    p.data[7]=LOG_MAX_OPS;
    crtpSendPacket(&p);
    break;
  case CMD_GET_ITEM:  //Get log variable
    LOG_DEBUG("Packet is TOC_GET_ITEM Id: %d\n", p.data[1]);
    for (ptr=0; ptr<logsLen; ptr++) //Ptr points a group
    {
      if (logs[ptr].type & LOG_GROUP)
      {
        if (logs[ptr].type & LOG_START)
          group = logs[ptr].name;
        else
          group = "";
      }
      else                          //Ptr points a variable
      {
        if (n==p.data[1])
          break;
        n++;
      }
    }

    if (ptr<logsLen)
    {
      LOG_DEBUG("    Item is \"%s\":\"%s\"\n", group, logs[ptr].name);
      p.header=CRTP_HEADER(CRTP_PORT_LOG, TOC_CH);
      p.data[0]=CMD_GET_ITEM;
      p.data[1]=n;
      p.data[2]=logs[ptr].type;
      p.size=3+2+strlen(group)+strlen(logs[ptr].name);
      ASSERT(p.size <= CRTP_MAX_DATA_SIZE); // Too long! The name of the group or the parameter may be too long.
      memcpy(p.data+3, group, strlen(group)+1);
      memcpy(p.data+3+strlen(group)+1, logs[ptr].name, strlen(logs[ptr].name)+1);
      crtpSendPacket(&p);
    } else {
      LOG_DEBUG("    Index out of range!");
      p.header=CRTP_HEADER(CRTP_PORT_LOG, TOC_CH);
      p.data[0]=CMD_GET_ITEM;
      p.size=1;
      crtpSendPacket(&p);
    }
    break;
  }
}

void logControlProcess()
{
  int ret = ENOEXEC;

  switch(p.data[0])
  {
    case CONTROL_CREATE_BLOCK:
      ret = logCreateBlock( p.data[1],
                            (struct ops_setting*)&p.data[2],
                            (p.size-2)/sizeof(struct ops_setting) );
      break;
    case CONTROL_APPEND_BLOCK:
      ret = logAppendBlock( p.data[1],
                            (struct ops_setting*)&p.data[2],
                            (p.size-2)/sizeof(struct ops_setting) );
      break;
    case CONTROL_DELETE_BLOCK:
      ret = logDeleteBlock( p.data[1] );
      break;
    case CONTROL_START_BLOCK:
      ret = logStartBlock( p.data[1], p.data[2]*10);
      break;
    case CONTROL_STOP_BLOCK:
      ret = logStopBlock( p.data[1] );
      break;
    case CONTROL_RESET:
      logReset();
      ret = 0;
      break;
  }

  //Commands answer
  p.data[2] = ret;
  p.size = 3;
  crtpSendPacket(&p);
}

static int logCreateBlock(unsigned char id, struct ops_setting * settings, int len)
{
  int i;

  for (i=0; i<LOG_MAX_BLOCKS; i++)
    if (id == logBlocks[i].id) return EEXIST;

  for (i=0; i<LOG_MAX_BLOCKS; i++)
    if (logBlocks[i].id == BLOCK_ID_FREE) break;

  if (i == LOG_MAX_BLOCKS)
    return ENOMEM;

  logBlocks[i].id = id;
  logBlocks[i].timer = xTimerCreate( "logTimer", M2T(1000),
                                     pdTRUE, &logBlocks[i], logBlockTimed );
  logBlocks[i].ops = NULL;

  if (logBlocks[i].timer == NULL)
  {
	logBlocks[i].id = BLOCK_ID_FREE;
	return ENOMEM;
  }

  LOG_DEBUG("Added block ID %d\n", id);

  return logAppendBlock(id, settings, len);
}

static int blockCalcLength(struct log_block * block);
static struct log_ops * opsMalloc();
static void opsFree(struct log_ops * ops);
static void blockAppendOps(struct log_block * block, struct log_ops * ops);
static int variableGetIndex(int id);

static int logAppendBlock(int id, struct ops_setting * settings, int len)
{
  int i;
  struct log_block * block;

  LOG_DEBUG("Appending %d variable to block %d\n", len, id);

  for (i=0; i<LOG_MAX_BLOCKS; i++)
    if (logBlocks[i].id == id) break;

  if (i >= LOG_MAX_BLOCKS) {
    LOG_ERROR("Trying to append block id %d that doesn't exist.", id);
    return ENOENT;
  }

  block = &logBlocks[i];

  for (i=0; i<len; i++)
  {
    int currentLength = blockCalcLength(block);
    struct log_ops * ops;
    int varId;

    if ((currentLength + typeLength[settings[i].logType&0x0F])>LOG_MAX_LEN) {
      LOG_ERROR("Trying to append a full block. Block id %d.\n", id);
      return E2BIG;
    }

    ops = opsMalloc();

    if(!ops) {
      LOG_ERROR("No more ops memory free!\n");
      return ENOMEM;
    }

    if (settings[i].id != 255)  //TOC variable
    {
      varId = variableGetIndex(settings[i].id);

      if (varId<0) {
        LOG_ERROR("Trying to add variable Id %d that does not exists.", settings[i].id);
        return ENOENT;
      }

      ops->variable    = logs[varId].address;
      ops->storageType = logs[varId].type;
      ops->logType     = settings[i].logType&0x0F;

      LOG_DEBUG("Appended variable %d to block %d\n", settings[i].id, id);
    } else {                     //Memory variable
      //TODO: Check that the address is in ram
      ops->variable    = (void*)(&settings[i]+1);
      ops->storageType = (settings[i].logType>>4)&0x0F;
      ops->logType     = settings[i].logType&0x0F;
      i += 2;

      LOG_DEBUG("Appended var addr 0x%x to block %d\n", (int)ops->variable, id);
    }
    blockAppendOps(block, ops);

    LOG_DEBUG("   Now lenght %d\n", blockCalcLength(block));
  }

  return 0;
}

static int logDeleteBlock(int id)
{
  int i;
  struct log_ops * ops;
  struct log_ops * opsNext;

  for (i=0; i<LOG_MAX_BLOCKS; i++)
    if (logBlocks[i].id == id) break;

  if (i >= LOG_MAX_BLOCKS) {
    LOG_ERROR("trying to delete block id %d that doesn't exist.", id);
    return ENOENT;
  }

  ops = logBlocks[i].ops;
  while (ops)
  {
    opsNext = ops->next;
    opsFree(ops);
    ops = opsNext;
  }

  if (logBlocks[i].timer != 0) {
    xTimerStop(logBlocks[i].timer, portMAX_DELAY);
    xTimerDelete(logBlocks[i].timer, portMAX_DELAY);
    logBlocks[i].timer = 0;
  }

  logBlocks[i].id = BLOCK_ID_FREE;
  return 0;
}

static int logStartBlock(int id, unsigned int period)
{
  int i;

  for (i=0; i<LOG_MAX_BLOCKS; i++)
    if (logBlocks[i].id == id) break;

  if (i >= LOG_MAX_BLOCKS) {
    LOG_ERROR("Trying to start block id %d that doesn't exist.", id);
    return ENOENT;
  }

  LOG_DEBUG("Starting block %d with period %dms\n", id, period);

  if (period>0)
  {
    xTimerChangePeriod(logBlocks[i].timer, M2T(period), 100);
    xTimerStart(logBlocks[i].timer, 100);
  } else {
    // single-shoot run
    workerSchedule(logRunBlock, &logBlocks[i]);
  }

  return 0;
}

static int logStopBlock(int id)
{
  int i;

  for (i=0; i<LOG_MAX_BLOCKS; i++)
    if (logBlocks[i].id == id) break;

  if (i >= LOG_MAX_BLOCKS) {
    LOG_ERROR("Trying to stop block id %d that doesn't exist.\n", id);
    return ENOENT;
  }

  xTimerStop(logBlocks[i].timer, portMAX_DELAY);

  return 0;
}

/* This function is called by the timer subsystem */
void logBlockTimed(xTimerHandle timer)
{
  workerSchedule(logRunBlock, pvTimerGetTimerID(timer));
}

/* Appends data to a packet if space is available; returns false on failure. */
static bool appendToPacket(CRTPPacket * pk, const void * data, size_t n) {
  if (pk->size <= CRTP_MAX_DATA_SIZE - n)
  {
    memcpy(&pk->data[pk->size], data, n);
    pk->size += n;
    return true;
  }
  else return false;
}

/* This function is usually called by the worker subsystem */
void logRunBlock(void * arg)
{
  struct log_block *blk = arg;
  struct log_ops *ops = blk->ops;
  static CRTPPacket pk;
  unsigned int timestamp;

  xSemaphoreTake(logLock, portMAX_DELAY);

  timestamp = ((long long)xTaskGetTickCount())/portTICK_RATE_MS;

  pk.header = CRTP_HEADER(CRTP_PORT_LOG, LOG_CH);
  pk.size = 4;
  pk.data[0] = blk->id;
  pk.data[1] = timestamp&0x0ff;
  pk.data[2] = (timestamp>>8)&0x0ff;
  pk.data[3] = (timestamp>>16)&0x0ff;

  while (ops)
  {
<<<<<<< HEAD
    // float variable;
    int valuei = 0;
    float valuef = 0;

    // FPU instructions must run on aligned data. Make sure it is.
    // memcpy(&variable, ops->variable, sizeof(variable));
    // variable = *(float *)ops->variable;

=======
    int valuei = 0;
    float valuef = 0;

    // FPU instructions must run on aligned data.
    // We first copy the data to an (aligned) local variable, before assigning it
>>>>>>> 8a6d3920
    switch(ops->storageType)
    {
      case LOG_UINT8:
      {
        uint8_t v;
        memcpy(&v, ops->variable, sizeof(v));
<<<<<<< HEAD
        valuei = v;//*(uint8_t *)&variable;
=======
        valuei = v;
>>>>>>> 8a6d3920
        break;
      }
      case LOG_INT8:
      {
        int8_t v;
        memcpy(&v, ops->variable, sizeof(v));
<<<<<<< HEAD
        valuei = v;//*(int8_t *)&variable;
=======
        valuei = v;
>>>>>>> 8a6d3920
        break;
      }
      case LOG_UINT16:
      {
        uint16_t v;
        memcpy(&v, ops->variable, sizeof(v));
<<<<<<< HEAD
        valuei = v;//*(uint16_t *)&variable;
=======
        valuei = v;
>>>>>>> 8a6d3920
        break;
      }
      case LOG_INT16:
      {
        int16_t v;
        memcpy(&v, ops->variable, sizeof(v));
<<<<<<< HEAD
        valuei = v;//*(int16_t *)&variable;
=======
        valuei = v;
>>>>>>> 8a6d3920
        break;
      }
      case LOG_UINT32:
      {
        uint32_t v;
        memcpy(&v, ops->variable, sizeof(v));
<<<<<<< HEAD
        valuei = v;//*(uint32_t *)&variable;
=======
        valuei = v;
>>>>>>> 8a6d3920
        break;
      }
      case LOG_INT32:
      {
        int32_t v;
        memcpy(&v, ops->variable, sizeof(v));
<<<<<<< HEAD
        valuei = v;//*(int32_t *)&variable;
=======
        valuei = v;
>>>>>>> 8a6d3920
        break;
      }
      case LOG_FLOAT:
      {
        float v;
        memcpy(&v, ops->variable, sizeof(v));
<<<<<<< HEAD
        valuei = v;//*(float *)&variable;
=======
        valuei = v;
>>>>>>> 8a6d3920
        break;
      }
    }

    if (ops->logType == LOG_FLOAT || ops->logType == LOG_FP16)
    {
      if (ops->storageType == LOG_FLOAT)
      {
        memcpy(&valuef, ops->variable, sizeof(valuef));
<<<<<<< HEAD
        // valuef = *(float *)&variable;
=======
>>>>>>> 8a6d3920
      }
      else
      {
        valuef = valuei;
      }

      // Try to append the next item to the packet.  If we run out of space,
      // drop this and subsequent items.
      if (ops->logType == LOG_FLOAT)
      {
        if (!appendToPacket(&pk, &valuef, 4)) break;
      }
      else
      {
        valuei = single2half(valuef);
        if (!appendToPacket(&pk, &valuei, 2)) break;
      }
    }
    else  //logType is an integer
    {
      if (!appendToPacket(&pk, &valuei, typeLength[ops->logType])) break;
    }

    ops = ops->next;
  }

  xSemaphoreGive(logLock);

  // Check if the connection is still up, oherwise disable
  // all the logging and flush all the CRTP queues.
  if (!crtpIsConnected())
  {
    logReset();
    crtpReset();
  }
  else
  {
    crtpSendPacket(&pk);
  }
}

static int variableGetIndex(int id)
{
  int i;
  int n=0;

  for (i=0; i<logsLen; i++)
  {
    if(!(logs[i].type & LOG_GROUP))
    {
      if(n==id)
        break;
      n++;
    }
  }

  if (i>=logsLen)
    return -1;

  return i;
}

static struct log_ops * opsMalloc()
{
  int i;

  for (i=0;i<LOG_MAX_OPS; i++)
      if (logOps[i].variable == NULL) break;

  if (i >= LOG_MAX_OPS)
      return NULL;

  return &logOps[i];
}

static void opsFree(struct log_ops * ops)
{
  ops->variable = NULL;
}

static int blockCalcLength(struct log_block * block)
{
  struct log_ops * ops;
  int len = 0;

  for (ops = block->ops; ops; ops = ops->next)
    len += typeLength[ops->logType];

  return len;
}

void blockAppendOps(struct log_block * block, struct log_ops * ops)
{
  struct log_ops * o;

  ops->next = NULL;

  if (block->ops == NULL)
    block->ops = ops;
  else
  {
    for (o = block->ops; o->next; o = o->next);

    o->next = ops;
  }
}

static void logReset(void)
{
  int i;

  if (isInit)
  {
    //Stop and delete all started log blocks
    for(i=0; i<LOG_MAX_BLOCKS; i++)
      if (logBlocks[i].id != -1)
      {
        logStopBlock(logBlocks[i].id);
        logDeleteBlock(logBlocks[i].id);
      }
  }

  //Force free all the log block objects
  for(i=0; i<LOG_MAX_BLOCKS; i++)
    logBlocks[i].id = BLOCK_ID_FREE;

  //Force free the log ops
  for (i=0; i<LOG_MAX_OPS; i++)
    logOps[i].variable = NULL;
}

/* Public API to access log TOC from within the copter */
int logGetVarId(char* group, char* name)
{
  int i;
  char * currgroup = "";

  for(i=0; i<logsLen; i++)
  {
    if (logs[i].type & LOG_GROUP) {
      if (logs[i].type & LOG_START)
        currgroup = logs[i].name;
    } if ((!strcmp(group, currgroup)) && (!strcmp(name, logs[i].name)))
      return i;
  }

  return -1;
}

int logGetInt(int varid)
{
  int valuei = 0;

  ASSERT(varid >= 0);

  switch(logs[varid].type)
  {
    case LOG_UINT8:
      valuei = *(uint8_t *)logs[varid].address;
      break;
    case LOG_INT8:
      valuei = *(int8_t *)logs[varid].address;
      break;
    case LOG_UINT16:
      valuei = *(uint16_t *)logs[varid].address;
      break;
    case LOG_INT16:
      valuei = *(int16_t *)logs[varid].address;
      break;
    case LOG_UINT32:
      valuei = *(uint32_t *)logs[varid].address;
      break;
    case LOG_INT32:
      valuei = *(int32_t *)logs[varid].address;
      break;
    case LOG_FLOAT:
      valuei = *(float *)logs[varid].address;
      break;
  }

  return valuei;
}

float logGetFloat(int varid)
{
  ASSERT(varid >= 0);

  if (logs[varid].type == LOG_FLOAT)
    return *(float *)logs[varid].address;

  return logGetInt(varid);
}

unsigned int logGetUint(int varid)
{
  return (unsigned int)logGetInt(varid);
}<|MERGE_RESOLUTION|>--- conflicted
+++ resolved
@@ -541,99 +541,60 @@
 
   while (ops)
   {
-<<<<<<< HEAD
-    // float variable;
     int valuei = 0;
     float valuef = 0;
 
-    // FPU instructions must run on aligned data. Make sure it is.
-    // memcpy(&variable, ops->variable, sizeof(variable));
-    // variable = *(float *)ops->variable;
-
-=======
-    int valuei = 0;
-    float valuef = 0;
-
     // FPU instructions must run on aligned data.
     // We first copy the data to an (aligned) local variable, before assigning it
->>>>>>> 8a6d3920
     switch(ops->storageType)
     {
       case LOG_UINT8:
       {
         uint8_t v;
         memcpy(&v, ops->variable, sizeof(v));
-<<<<<<< HEAD
-        valuei = v;//*(uint8_t *)&variable;
-=======
         valuei = v;
->>>>>>> 8a6d3920
         break;
       }
       case LOG_INT8:
       {
         int8_t v;
         memcpy(&v, ops->variable, sizeof(v));
-<<<<<<< HEAD
-        valuei = v;//*(int8_t *)&variable;
-=======
         valuei = v;
->>>>>>> 8a6d3920
         break;
       }
       case LOG_UINT16:
       {
         uint16_t v;
         memcpy(&v, ops->variable, sizeof(v));
-<<<<<<< HEAD
-        valuei = v;//*(uint16_t *)&variable;
-=======
         valuei = v;
->>>>>>> 8a6d3920
         break;
       }
       case LOG_INT16:
       {
         int16_t v;
         memcpy(&v, ops->variable, sizeof(v));
-<<<<<<< HEAD
-        valuei = v;//*(int16_t *)&variable;
-=======
         valuei = v;
->>>>>>> 8a6d3920
         break;
       }
       case LOG_UINT32:
       {
         uint32_t v;
         memcpy(&v, ops->variable, sizeof(v));
-<<<<<<< HEAD
-        valuei = v;//*(uint32_t *)&variable;
-=======
         valuei = v;
->>>>>>> 8a6d3920
         break;
       }
       case LOG_INT32:
       {
         int32_t v;
         memcpy(&v, ops->variable, sizeof(v));
-<<<<<<< HEAD
-        valuei = v;//*(int32_t *)&variable;
-=======
         valuei = v;
->>>>>>> 8a6d3920
         break;
       }
       case LOG_FLOAT:
       {
         float v;
         memcpy(&v, ops->variable, sizeof(v));
-<<<<<<< HEAD
-        valuei = v;//*(float *)&variable;
-=======
         valuei = v;
->>>>>>> 8a6d3920
         break;
       }
     }
@@ -643,10 +604,6 @@
       if (ops->storageType == LOG_FLOAT)
       {
         memcpy(&valuef, ops->variable, sizeof(valuef));
-<<<<<<< HEAD
-        // valuef = *(float *)&variable;
-=======
->>>>>>> 8a6d3920
       }
       else
       {
