--- conflicted
+++ resolved
@@ -50,7 +50,6 @@
 #include "crtp_commander_high_level.h"
 
 #include "usddeck.h"
-#include "quatcompress.h"
 
 #include "quatcompress.h"
 
@@ -566,11 +565,7 @@
 
 LOG_ADD(LOG_FLOAT, roll, &setpoint.attitude.roll)
 LOG_ADD(LOG_FLOAT, pitch, &setpoint.attitude.pitch)
-LOG_ADD(LOG_FLOAT, yaw, &setpoint.attitude.yaw)
-
-LOG_ADD(LOG_FLOAT, rollRate, &setpoint.attitudeRate.roll)
-LOG_ADD(LOG_FLOAT, pitchRate, &setpoint.attitudeRate.pitch)
-LOG_ADD(LOG_FLOAT, yawRate, &setpoint.attitudeRate.yaw)
+LOG_ADD(LOG_FLOAT, yaw, &setpoint.attitudeRate.yaw)
 LOG_GROUP_STOP(ctrltarget)
 
 LOG_GROUP_START(ctrltargetZ)
@@ -661,35 +656,6 @@
 LOG_ADD(LOG_FLOAT, qw, &state.attitudeQuaternion.w)
 LOG_GROUP_STOP(stateEstimate)
 
-<<<<<<< HEAD
-LOG_GROUP_START(stateCompressed)
-LOG_ADD(LOG_INT16, x, &stateCompressed.x)                 // position - mm
-LOG_ADD(LOG_INT16, y, &stateCompressed.y)
-LOG_ADD(LOG_INT16, z, &stateCompressed.z)
-LOG_ADD(LOG_INT16, vx, &stateCompressed.vx)               // velocity - mm / sec
-LOG_ADD(LOG_INT16, vy, &stateCompressed.vy)
-LOG_ADD(LOG_INT16, vz, &stateCompressed.vz)
-LOG_ADD(LOG_INT16, ax, &stateCompressed.ax)               // acceleration - mm / sec^2
-LOG_ADD(LOG_INT16, ay, &stateCompressed.ay)
-LOG_ADD(LOG_INT16, az, &stateCompressed.az)
-LOG_ADD(LOG_INT32, quat, &stateCompressed.quat)           // compressed quaternion, see quatcompress.h
-LOG_ADD(LOG_INT16, rateRoll, &stateCompressed.rateRoll)   // angular velocity - milliradians / sec
-LOG_ADD(LOG_INT16, ratePitch, &stateCompressed.ratePitch)
-LOG_ADD(LOG_INT16, rateYaw, &stateCompressed.rateYaw)
-LOG_GROUP_STOP(stateCompressed)
-
-LOG_GROUP_START(spCompressed)
-LOG_ADD(LOG_INT16, x, &setpointCompressed.x)                 // position - mm
-LOG_ADD(LOG_INT16, y, &setpointCompressed.y)
-LOG_ADD(LOG_INT16, z, &setpointCompressed.z)
-LOG_ADD(LOG_INT16, vx, &setpointCompressed.vx)               // velocity - mm / sec
-LOG_ADD(LOG_INT16, vy, &setpointCompressed.vy)
-LOG_ADD(LOG_INT16, vz, &setpointCompressed.vz)
-LOG_ADD(LOG_INT16, ax, &setpointCompressed.ax)               // acceleration - mm / sec^2
-LOG_ADD(LOG_INT16, ay, &setpointCompressed.ay)
-LOG_ADD(LOG_INT16, az, &setpointCompressed.az)
-LOG_GROUP_STOP(spCompressed)
-=======
 LOG_GROUP_START(stateEstimateZ)
 LOG_ADD(LOG_INT16, x, &stateCompressed.x)                 // position - mm
 LOG_ADD(LOG_INT16, y, &stateCompressed.y)
@@ -709,7 +675,6 @@
 LOG_ADD(LOG_INT16, ratePitch, &stateCompressed.ratePitch)
 LOG_ADD(LOG_INT16, rateYaw, &stateCompressed.rateYaw)
 LOG_GROUP_STOP(stateEstimateZ)
->>>>>>> 1cdfbcae
 
 LOG_GROUP_START(latency)
 LOG_ADD(LOG_UINT32, intToOut, &inToOutLatency)
