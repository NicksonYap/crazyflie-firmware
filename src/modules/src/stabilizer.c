/**
 *    ||          ____  _ __
 * +------+      / __ )(_) /_______________ _____  ___
 * | 0xBC |     / __  / / __/ ___/ ___/ __ `/_  / / _ \
 * +------+    / /_/ / / /_/ /__/ /  / /_/ / / /_/  __/
 *  ||  ||    /_____/_/\__/\___/_/   \__,_/ /___/\___/
 *
 * Crazyflie Firmware
 *
 * Copyright (C) 2011-2016 Bitcraze AB
 *
 * This program is free software: you can redistribute it and/or modify
 * it under the terms of the GNU General Public License as published by
 * the Free Software Foundation, in version 3.
 *
 * This program is distributed in the hope that it will be useful,
 * but WITHOUT ANY WARRANTY; without even the implied warranty of
 * MERCHANTABILITY or FITNESS FOR A PARTICULAR PURPOSE. See the
 * GNU General Public License for more details.
 *
 * You should have received a copy of the GNU General Public License
 * along with this program. If not, see <http://www.gnu.org/licenses/>.
 *
 *
 */
#include <math.h>

#include "FreeRTOS.h"
#include "task.h"

#include "system.h"
#include "log.h"
#include "param.h"

#include "stabilizer.h"

#include "sensors.h"
#include "commander.h"
#include "crtp_localization_service.h"
#include "sitaw.h"
#include "controller.h"
#include "power_distribution.h"

#include "estimator_kalman.h"
#include "estimator.h"
#include "crtp_commander_high_level.h"

static bool isInit;
static bool emergencyStop = false;
static int emergencyStopTimeout = EMERGENCY_STOP_TIMEOUT_DISABLED;

// State variables for the stabilizer
static setpoint_t setpoint;
static sensorData_t sensorData;
static state_t state;
static control_t control;

<<<<<<< HEAD
// statistics
static float error_dist; // euclidean distance error
static float error_dist_last; // euclidean distance error over the last 1000 ms

struct vec point2vec(point_t p)
{
  return mkvec(p.x, p.y, p.z);
}
=======
static StateEstimatorType estimatorType;
static ControllerType controllerType;
>>>>>>> 3d1defd9

static void stabilizerTask(void* param);

void stabilizerInit(StateEstimatorType estimator)
{
  if(isInit)
    return;

  sensorsInit();
  stateEstimatorInit(estimator);
  controllerInit(ControllerTypeAny);
  powerDistributionInit();
  if (estimator == kalmanEstimator)
  {
    sitAwInit();
  }
  estimatorType = getStateEstimator();
  controllerType = getControllerType();

  xTaskCreate(stabilizerTask, STABILIZER_TASK_NAME,
              STABILIZER_TASK_STACKSIZE, NULL, STABILIZER_TASK_PRI, NULL);

  error_dist = 0;
  error_dist_last = 0;
  isInit = true;
}

bool stabilizerTest(void)
{
  bool pass = true;

  pass &= sensorsTest();
  pass &= stateEstimatorTest();
  pass &= controllerTest();
  pass &= powerDistributionTest();

  return pass;
}

static void checkEmergencyStopTimeout()
{
  if (emergencyStopTimeout >= 0) {
    emergencyStopTimeout -= 1;

    if (emergencyStopTimeout == 0) {
      emergencyStop = true;
    }
  }
}

/* The stabilizer loop runs at 1kHz (stock) or 500Hz (kalman). It is the
 * responsibility of the different functions to run slower by skipping call
 * (ie. returning without modifying the output structure).
 */

static void stabilizerTask(void* param)
{
  uint32_t tick;
  uint32_t lastWakeTime;
  vTaskSetApplicationTaskTag(0, (void*)TASK_STABILIZER_ID_NBR);

  //Wait for the system to be fully started to start stabilization loop
  systemWaitStart();

  // Wait for sensors to be calibrated
  lastWakeTime = xTaskGetTickCount ();
  while(!sensorsAreCalibrated()) {
    vTaskDelayUntil(&lastWakeTime, F2T(RATE_MAIN_LOOP));
  }
  // Initialize tick to something else then 0
  tick = 1;

  while(1) {
    vTaskDelayUntil(&lastWakeTime, F2T(RATE_MAIN_LOOP));

    // allow to update estimator dynamically
    if (getStateEstimator() != estimatorType) {
      stateEstimatorInit(estimatorType);
      estimatorType = getStateEstimator();
    }
    // allow to update controller dynamically
    if (getControllerType() != controllerType) {
      controllerInit(controllerType);
      controllerType = getControllerType();
    }

    getExtPosition(&state);
    stateEstimator(&state, &sensorData, &control, tick);

    commanderGetSetpoint(&setpoint, &state);

    sitAwUpdateSetpoint(&setpoint, &sensorData, &state);

    controller(&control, &setpoint, &sensorData, &state, tick);

    checkEmergencyStopTimeout();

    // TODO: this should go into the sitAw framework
    bool upsideDown = sensorData.acc.z < -0.5f;

    if (emergencyStop || upsideDown) {
      powerStop();
      stateControllerReset();
      crtpCommanderHighLevelStop();
    } else {
      powerDistribution(&control);
    }

    // stats
    if (!crtpCommanderHighLevelIsStopped()) {
      float const dt = 1.0f / RATE_MAIN_LOOP;
      struct vec dist = vsub(point2vec(setpoint.position), point2vec(state.position));
      error_dist += dt * vmag(dist);

      if (tick % 1000 == 0) {
        error_dist_last = error_dist;
        error_dist = 0;
      }
    }

    tick++;
  }
}

void stabilizerSetEmergencyStop()
{
  emergencyStop = true;
}

void stabilizerResetEmergencyStop()
{
  emergencyStop = false;
}

void stabilizerSetEmergencyStopTimeout(int timeout)
{
  emergencyStop = false;
  emergencyStopTimeout = timeout;
}

PARAM_GROUP_START(stabilizer)
PARAM_ADD(PARAM_UINT8, estimator, &estimatorType)
PARAM_ADD(PARAM_UINT8, controller, &controllerType)
PARAM_GROUP_STOP(stabilizer)

LOG_GROUP_START(ctrltarget)
LOG_ADD(LOG_FLOAT, x, &setpoint.position.x)
LOG_ADD(LOG_FLOAT, y, &setpoint.position.y)
LOG_ADD(LOG_FLOAT, z, &setpoint.position.z)

LOG_ADD(LOG_FLOAT, vx, &setpoint.velocity.x)
LOG_ADD(LOG_FLOAT, vy, &setpoint.velocity.y)
LOG_ADD(LOG_FLOAT, vz, &setpoint.velocity.z)

LOG_ADD(LOG_FLOAT, ax, &setpoint.acceleration.x)
LOG_ADD(LOG_FLOAT, ay, &setpoint.acceleration.y)
LOG_ADD(LOG_FLOAT, az, &setpoint.acceleration.z)

LOG_ADD(LOG_FLOAT, roll, &setpoint.attitude.roll)
LOG_ADD(LOG_FLOAT, pitch, &setpoint.attitude.pitch)
LOG_ADD(LOG_FLOAT, yaw, &setpoint.attitude.yaw)

LOG_ADD(LOG_FLOAT, rollRate, &setpoint.attitudeRate.roll)
LOG_ADD(LOG_FLOAT, pitchRate, &setpoint.attitudeRate.pitch)
LOG_ADD(LOG_FLOAT, yawRate, &setpoint.attitudeRate.yaw)
LOG_GROUP_STOP(ctrltarget)

// LOG_GROUP_START(stabilizer)
// LOG_ADD(LOG_FLOAT, roll, &state.attitude.roll)
// LOG_ADD(LOG_FLOAT, pitch, &state.attitude.pitch)
// LOG_ADD(LOG_FLOAT, yaw, &state.attitude.yaw)
// LOG_ADD(LOG_UINT16, thrust, &control.thrust)
// LOG_GROUP_STOP(stabilizer)

// LOG_GROUP_START(acc)
// LOG_ADD(LOG_FLOAT, x, &sensorData.acc.x)
// LOG_ADD(LOG_FLOAT, y, &sensorData.acc.y)
// LOG_ADD(LOG_FLOAT, z, &sensorData.acc.z)
// LOG_GROUP_STOP(acc)

#ifdef LOG_SEC_IMU
LOG_GROUP_START(accSec)
LOG_ADD(LOG_FLOAT, x, &sensorData.accSec.x)
LOG_ADD(LOG_FLOAT, y, &sensorData.accSec.y)
LOG_ADD(LOG_FLOAT, z, &sensorData.accSec.z)
LOG_GROUP_STOP(accSec)
#endif

// LOG_GROUP_START(baro)
// LOG_ADD(LOG_FLOAT, asl, &sensorData.baro.asl)
// LOG_ADD(LOG_FLOAT, temp, &sensorData.baro.temperature)
// LOG_ADD(LOG_FLOAT, pressure, &sensorData.baro.pressure)
// LOG_GROUP_STOP(baro)

// LOG_GROUP_START(gyro)
// LOG_ADD(LOG_FLOAT, x, &sensorData.gyro.x)
// LOG_ADD(LOG_FLOAT, y, &sensorData.gyro.y)
// LOG_ADD(LOG_FLOAT, z, &sensorData.gyro.z)
// LOG_GROUP_STOP(gyro)

#ifdef LOG_SEC_IMU
LOG_GROUP_START(gyroSec)
LOG_ADD(LOG_FLOAT, x, &sensorData.gyroSec.x)
LOG_ADD(LOG_FLOAT, y, &sensorData.gyroSec.y)
LOG_ADD(LOG_FLOAT, z, &sensorData.gyroSec.z)
LOG_GROUP_STOP(gyroSec)
#endif

// LOG_GROUP_START(mag)
// LOG_ADD(LOG_FLOAT, x, &sensorData.mag.x)
// LOG_ADD(LOG_FLOAT, y, &sensorData.mag.y)
// LOG_ADD(LOG_FLOAT, z, &sensorData.mag.z)
// LOG_GROUP_STOP(mag)

// LOG_GROUP_START(controller)
// LOG_ADD(LOG_INT16, ctr_yaw, &control.yaw)
// LOG_GROUP_STOP(controller)

LOG_GROUP_START(stateEstimate)
LOG_ADD(LOG_FLOAT, x, &state.position.x)
LOG_ADD(LOG_FLOAT, y, &state.position.y)
LOG_ADD(LOG_FLOAT, z, &state.position.z)

LOG_ADD(LOG_FLOAT, vx, &state.velocity.x)
LOG_ADD(LOG_FLOAT, vy, &state.velocity.y)
LOG_ADD(LOG_FLOAT, vz, &state.velocity.z)

LOG_ADD(LOG_FLOAT, ax, &state.acc.x)
LOG_ADD(LOG_FLOAT, ay, &state.acc.y)
LOG_ADD(LOG_FLOAT, az, &state.acc.z)

LOG_ADD(LOG_FLOAT, roll, &state.attitude.roll)
LOG_ADD(LOG_FLOAT, pitch, &state.attitude.pitch)
LOG_ADD(LOG_FLOAT, yaw, &state.attitude.yaw)
LOG_GROUP_STOP(stateEstimate)

LOG_GROUP_START(ctrlStat)
LOG_ADD(LOG_FLOAT, edist, &error_dist_last)
LOG_GROUP_STOP(ctrlStat)<|MERGE_RESOLUTION|>--- conflicted
+++ resolved
@@ -55,7 +55,6 @@
 static state_t state;
 static control_t control;
 
-<<<<<<< HEAD
 // statistics
 static float error_dist; // euclidean distance error
 static float error_dist_last; // euclidean distance error over the last 1000 ms
@@ -64,10 +63,9 @@
 {
   return mkvec(p.x, p.y, p.z);
 }
-=======
+
 static StateEstimatorType estimatorType;
 static ControllerType controllerType;
->>>>>>> 3d1defd9
 
 static void stabilizerTask(void* param);
 
@@ -170,7 +168,7 @@
 
     if (emergencyStop || upsideDown) {
       powerStop();
-      stateControllerReset();
+      controllerInit(getControllerType());
       crtpCommanderHighLevelStop();
     } else {
       powerDistribution(&control);
