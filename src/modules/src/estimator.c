--- conflicted
+++ resolved
@@ -62,11 +62,7 @@
     .name = "Kalman",
     .estimatorEnqueueTDOA = estimatorKalmanEnqueueTDOA,
     .estimatorEnqueuePosition = estimatorKalmanEnqueuePosition,
-<<<<<<< HEAD
-    .estimatorEnqueuePose = NOT_IMPLEMENTED,
-=======
     .estimatorEnqueuePose = estimatorKalmanEnqueuePose,
->>>>>>> 42447784
     .estimatorEnqueueDistance = estimatorKalmanEnqueueDistance,
     .estimatorEnqueueTOF = estimatorKalmanEnqueueTOF,
     .estimatorEnqueueAbsoluteHeight = estimatorKalmanEnqueueAbsoluteHeight,
