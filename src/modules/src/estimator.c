#define DEBUG_MODULE "ESTIMATOR"
#include "debug.h"

#include "cfassert.h"
#include "estimator.h"
#include "estimator_complementary.h"
#include "estimator_kalman.h"
#include "estimator_kalmanUSC.h"

#define DEFAULT_ESTIMATOR complementaryEstimator
static StateEstimatorType currentEstimator = anyEstimator;

static void initEstimator();

typedef struct {
  void (*init)(void);
  bool (*test)(void);
  void (*update)(state_t *state, sensorData_t *sensors, control_t *control, const uint32_t tick);
  const char* name;
  bool (*estimatorEnqueueTDOA)(const tdoaMeasurement_t *uwb);
  bool (*estimatorEnqueuePosition)(const positionMeasurement_t *pos);
  bool (*estimatorEnqueueDistance)(const distanceMeasurement_t *dist);
  bool (*estimatorEnqueueTOF)(const tofMeasurement_t *tof);
  bool (*estimatorEnqueueAbsoluteHeight)(const heightMeasurement_t *height);
  bool (*estimatorEnqueueFlow)(const flowMeasurement_t *flow);
} EstimatorFcns;

#define NOT_IMPLEMENTED ((void*)0)

static EstimatorFcns estimatorFunctions[] = {
<<<<<<< HEAD
  {.init = 0, .test = 0, .update = 0}, // Any
  {.init = estimatorComplementaryInit, .test = estimatorComplementaryTest, .update = estimatorComplementary},
  {.init = estimatorKalmanInit, .test = estimatorKalmanTest, .update = estimatorKalman},
  {.init = estimatorKalmanUSCInit, .test = estimatorKalmanUSCTest, .update = estimatorKalmanUSC},
=======
  {
    .init = 0,
    .test = 0,
    .update = 0,
    .name = "None",
    .estimatorEnqueueTDOA = NOT_IMPLEMENTED,
    .estimatorEnqueuePosition = NOT_IMPLEMENTED,
    .estimatorEnqueueDistance = NOT_IMPLEMENTED,
    .estimatorEnqueueTOF = NOT_IMPLEMENTED,
    .estimatorEnqueueAbsoluteHeight = NOT_IMPLEMENTED,
    .estimatorEnqueueFlow = NOT_IMPLEMENTED,
  }, // Any estimator
  {
    .init = estimatorComplementaryInit,
    .test = estimatorComplementaryTest,
    .update = estimatorComplementary,
    .name = "Complementary",
    .estimatorEnqueueTDOA = NOT_IMPLEMENTED,
    .estimatorEnqueuePosition = NOT_IMPLEMENTED,
    .estimatorEnqueueDistance = NOT_IMPLEMENTED,
    .estimatorEnqueueTOF = NOT_IMPLEMENTED,
    .estimatorEnqueueAbsoluteHeight = NOT_IMPLEMENTED,
    .estimatorEnqueueFlow = NOT_IMPLEMENTED,
  },
  {
    .init = estimatorKalmanInit,
    .test = estimatorKalmanTest,
    .update = estimatorKalman,
    .name = "Kalman",
    .estimatorEnqueueTDOA = estimatorKalmanEnqueueTDOA,
    .estimatorEnqueuePosition = estimatorKalmanEnqueuePosition,
    .estimatorEnqueueDistance = estimatorKalmanEnqueueDistance,
    .estimatorEnqueueTOF = estimatorKalmanEnqueueTOF,
    .estimatorEnqueueAbsoluteHeight = estimatorKalmanEnqueueAbsoluteHeight,
    .estimatorEnqueueFlow = estimatorKalmanEnqueueFlow,
    },
>>>>>>> 624dcfb1
};


void stateEstimatorInit(StateEstimatorType estimator) {
  if (estimator < 0 || estimator >= StateEstimatorTypeCount) {
    return;
  }

  currentEstimator = estimator;

  if (anyEstimator == currentEstimator) {
    currentEstimator = DEFAULT_ESTIMATOR;
  }

  StateEstimatorType forcedEstimator = ESTIMATOR_NAME;
  if (forcedEstimator != anyEstimator) {
    DEBUG_PRINT("Estimator type forced\n");
    currentEstimator = forcedEstimator;
  }

  initEstimator();

  DEBUG_PRINT("Using %s (%d) estimator\n", stateEstimatorGetName(), currentEstimator);
}

StateEstimatorType getStateEstimator(void) {
  return currentEstimator;
}

static void initEstimator() {
  estimatorFunctions[currentEstimator].init();
}

bool stateEstimatorTest(void) {
  return estimatorFunctions[currentEstimator].test();
}

void stateEstimator(state_t *state, sensorData_t *sensors, control_t *control, const uint32_t tick) {
  estimatorFunctions[currentEstimator].update(state, sensors, control, tick);
}

const char* stateEstimatorGetName() {
  return estimatorFunctions[currentEstimator].name;
}


bool estimatorEnqueueTDOA(const tdoaMeasurement_t *uwb) {
  if (estimatorFunctions[currentEstimator].estimatorEnqueueTDOA) {
    return estimatorFunctions[currentEstimator].estimatorEnqueueTDOA(uwb);
  }

  return false;
}

bool estimatorEnqueuePosition(const positionMeasurement_t *pos) {
  if (estimatorFunctions[currentEstimator].estimatorEnqueuePosition) {
    return estimatorFunctions[currentEstimator].estimatorEnqueuePosition(pos);
  }

  return false;
}

bool estimatorEnqueueDistance(const distanceMeasurement_t *dist) {
  if (estimatorFunctions[currentEstimator].estimatorEnqueueDistance) {
    return estimatorFunctions[currentEstimator].estimatorEnqueueDistance(dist);
  }

  return false;
}

bool estimatorEnqueueTOF(const tofMeasurement_t *tof) {
  if (estimatorFunctions[currentEstimator].estimatorEnqueueTOF) {
    return estimatorFunctions[currentEstimator].estimatorEnqueueTOF(tof);
  }

  return false;
}

bool estimatorEnqueueAbsoluteHeight(const heightMeasurement_t *height) {
  if (estimatorFunctions[currentEstimator].estimatorEnqueueAbsoluteHeight) {
    return estimatorFunctions[currentEstimator].estimatorEnqueueAbsoluteHeight(height);
  }

  return false;
}

bool estimatorEnqueueFlow(const flowMeasurement_t *flow) {
  if (estimatorFunctions[currentEstimator].estimatorEnqueueFlow) {
    return estimatorFunctions[currentEstimator].estimatorEnqueueFlow(flow);
  }

  return false;
}
<|MERGE_RESOLUTION|>--- conflicted
+++ resolved
@@ -28,12 +28,6 @@
 #define NOT_IMPLEMENTED ((void*)0)
 
 static EstimatorFcns estimatorFunctions[] = {
-<<<<<<< HEAD
-  {.init = 0, .test = 0, .update = 0}, // Any
-  {.init = estimatorComplementaryInit, .test = estimatorComplementaryTest, .update = estimatorComplementary},
-  {.init = estimatorKalmanInit, .test = estimatorKalmanTest, .update = estimatorKalman},
-  {.init = estimatorKalmanUSCInit, .test = estimatorKalmanUSCTest, .update = estimatorKalmanUSC},
-=======
   {
     .init = 0,
     .test = 0,
@@ -69,8 +63,19 @@
     .estimatorEnqueueTOF = estimatorKalmanEnqueueTOF,
     .estimatorEnqueueAbsoluteHeight = estimatorKalmanEnqueueAbsoluteHeight,
     .estimatorEnqueueFlow = estimatorKalmanEnqueueFlow,
+  },
+  {
+    .init = estimatorKalmanUSCInit,
+    .test = estimatorKalmanUSCTest,
+    .update = estimatorKalmanUSC,
+    .name = "KalmanUSC",
+    .estimatorEnqueueTDOA = NOT_IMPLEMENTED,
+    .estimatorEnqueuePosition = estimatorKalmanUSCEnqueuePosition,
+    .estimatorEnqueueDistance = NOT_IMPLEMENTED,
+    .estimatorEnqueueTOF = NOT_IMPLEMENTED,
+    .estimatorEnqueueAbsoluteHeight = NOT_IMPLEMENTED,
+    .estimatorEnqueueFlow = NOT_IMPLEMENTED,
     },
->>>>>>> 624dcfb1
 };
 
 
