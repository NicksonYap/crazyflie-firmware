--- conflicted
+++ resolved
@@ -32,14 +32,12 @@
   #include "lps25h.h"
 #endif
 
-<<<<<<< HEAD
 #include "param.h"
 
 static point_t position;
-=======
+
 #define IMU_RATE RATE_500_HZ
 #define BARO_RATE RATE_100_HZ
->>>>>>> 4154503a
 
 void sensorsInit(void)
 {
@@ -61,11 +59,7 @@
     imu9Read(&sensors->gyro, &sensors->acc, &sensors->mag);
   }
 
-<<<<<<< HEAD
-  if (!RATE_SKIP_100HZ(tick) && imuHasBarometer()) {
-=======
  if (RATE_DO_EXECUTE(BARO_RATE, tick) && imuHasBarometer()) {
->>>>>>> 4154503a
 #ifdef PLATFORM_CF1
     ms5611GetData(&sensors->baro.pressure,
                  &sensors->baro.temperature,
@@ -75,25 +69,11 @@
                  &sensors->baro.temperature,
                  &sensors->baro.asl);
 #endif
-<<<<<<< HEAD
     // Experimental: receive the position from parameters
     if (position.timestamp) {
       sensors->position = position;
     }
   }
-
- return imu6IsCalibrated();
-}
-
-PARAM_GROUP_START(lps)
-PARAM_ADD(PARAM_UINT32, t, &position.timestamp)
-PARAM_ADD(PARAM_FLOAT, x, &position.x)
-PARAM_ADD(PARAM_FLOAT, y, &position.y)
-PARAM_ADD(PARAM_FLOAT, z, &position.z)
-PARAM_GROUP_STOP(sensorfusion6)
-=======
- }
- // Get the position
 }
 
 bool sensorsAreCalibrated()
@@ -102,4 +82,10 @@
   imu6Read(&dummyData, &dummyData);
   return imu6IsCalibrated();
 }
->>>>>>> 4154503a
+
+PARAM_GROUP_START(lps)
+PARAM_ADD(PARAM_UINT32, t, &position.timestamp)
+PARAM_ADD(PARAM_FLOAT, x, &position.x)
+PARAM_ADD(PARAM_FLOAT, y, &position.y)
+PARAM_ADD(PARAM_FLOAT, z, &position.z)
+PARAM_GROUP_STOP(sensorfusion6)