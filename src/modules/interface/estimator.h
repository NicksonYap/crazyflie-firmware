/**
 *    ||          ____  _ __
 * +------+      / __ )(_) /_______________ _____  ___
 * | 0xBC |     / __  / / __/ ___/ ___/ __ `/_  / / _ \
 * +------+    / /_/ / / /_/ /__/ /  / /_/ / / /_/  __/
 *  ||  ||    /_____/_/\__/\___/_/   \__,_/ /___/\___/
 *
 * Crazyflie control firmware
 *
 * Copyright (C) 2011-2016 Bitcraze AB
 *
 * This program is free software: you can redistribute it and/or modify
 * it under the terms of the GNU General Public License as published by
 * the Free Software Foundation, in version 3.
 *
 * This program is distributed in the hope that it will be useful,
 * but WITHOUT ANY WARRANTY; without even the implied warranty of
 * MERCHANTABILITY or FITNESS FOR A PARTICULAR PURPOSE. See the
 * GNU General Public License for more details.
 *
 * You should have received a copy of the GNU General Public License
 * along with this program. If not, see <http://www.gnu.org/licenses/>.
 *
 * estimator.h - State estimator interface
 */
#ifndef __ESTIMATOR_H__
#define __ESTIMATOR_H__

#include "stabilizer_types.h"

typedef enum {
  anyEstimator = 0,
  complementaryEstimator,
  kalmanEstimator,
<<<<<<< HEAD
  kalmanUSCEstimator,
=======
  StateEstimatorTypeCount,
>>>>>>> 3d1defd9
} StateEstimatorType;

void stateEstimatorInit(StateEstimatorType estimator);
bool stateEstimatorTest(void);
void stateEstimator(state_t *state, sensorData_t *sensors, control_t *control, const uint32_t tick);
StateEstimatorType getStateEstimator(void);

#endif //__ESTIMATOR_H__<|MERGE_RESOLUTION|>--- conflicted
+++ resolved
@@ -32,11 +32,8 @@
   anyEstimator = 0,
   complementaryEstimator,
   kalmanEstimator,
-<<<<<<< HEAD
   kalmanUSCEstimator,
-=======
   StateEstimatorTypeCount,
->>>>>>> 3d1defd9
 } StateEstimatorType;
 
 void stateEstimatorInit(StateEstimatorType estimator);
