--- conflicted
+++ resolved
@@ -1,4 +1,3 @@
-<<<<<<< HEAD
 /**
  *    ||          ____  _ __  ______
  * +------+      / __ )(_) /_/ ____/_________ _____  ___
@@ -50,57 +49,4 @@
 void commanderGetSetpoint(setpoint_t *setpoint, const state_t *state);
 void commanderEnableHighLevel(bool enabled);
 
-#endif /* COMMANDER_H_ */
-=======
-/**
- *    ||          ____  _ __  ______
- * +------+      / __ )(_) /_/ ____/_________ _____  ___
- * | 0xBC |     / __  / / __/ /    / ___/ __ `/_  / / _	\
- * +------+    / /_/ / / /_/ /___ / /  / /_/ / / /_/  __/
- *  ||  ||    /_____/_/\__/\____//_/   \__,_/ /___/\___/
- *
- * Crazyflie control firmware
- *
- * Copyright (C) 2011-2012 Bitcraze AB
- *
- * This program is free software: you can redistribute it and/or modify
- * it under the terms of the GNU General Public License as published by
- * the Free Software Foundation, in version 3.
- *
- * This program is distributed in the hope that it will be useful,
- * but WITHOUT ANY WARRANTY; without even the implied warranty of
- * MERCHANTABILITY or FITNESS FOR A PARTICULAR PURPOSE. See the
- * GNU General Public License for more details.
- *
- * You should have received a copy of the GNU General Public License
- * along with this program. If not, see <http://www.gnu.org/licenses/>.
- *
- */
-
-#ifndef COMMANDER_H_
-#define COMMANDER_H_
-#include <stdint.h>
-#include <stdbool.h>
-#include "config.h"
-#include "stabilizer_types.h"
-
-#define DEFAULT_YAW_MODE  XMODE
-
-#define COMMANDER_WDT_TIMEOUT_STABILIZE  M2T(500)
-#define COMMANDER_WDT_TIMEOUT_SHUTDOWN   M2T(2000)
-
-#define COMMANDER_PRIORITY_DISABLE 0
-#define COMMANDER_PRIORITY_CRTP    1
-#define COMMANDER_PRIORITY_EXTRX   2
-
-void commanderInit(void);
-bool commanderTest(void);
-uint32_t commanderGetInactivityTime(void);
-
-void commanderSetSetpoint(setpoint_t *setpoint, int priority);
-int commanderGetActivePriority(void);
-
-void commanderGetSetpoint(setpoint_t *setpoint, const state_t *state);
-
-#endif /* COMMANDER_H_ */
->>>>>>> 42447784
+#endif /* COMMANDER_H_ */