--- conflicted
+++ resolved
@@ -41,10 +41,6 @@
                                          const sensorData_t *sensors,
                                          const state_t *state,
                                          const uint32_t tick);
-<<<<<<< HEAD
-void stateControllerReset();
-=======
 ControllerType getControllerType(void);
->>>>>>> 3d1defd9
 
 #endif //__CONTROLLER_H__