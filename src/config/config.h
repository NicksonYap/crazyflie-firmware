<<<<<<< HEAD
/**
 *    ||          ____  _ __
 * +------+      / __ )(_) /_______________ _____  ___
 * | 0xBC |     / __  / / __/ ___/ ___/ __ `/_  / / _ \
 * +------+    / /_/ / / /_/ /__/ /  / /_/ / / /_/  __/
 *  ||  ||    /_____/_/\__/\___/_/   \__,_/ /___/\___/
 *
 * Crazyflie control firmware
 *
 * Copyright (C) 2011-2012 Bitcraze AB
 *
 * This program is free software: you can redistribute it and/or modify
 * it under the terms of the GNU General Public License as published by
 * the Free Software Foundation, in version 3.
 *
 * This program is distributed in the hope that it will be useful,
 * but WITHOUT ANY WARRANTY; without even the implied warranty of
 * MERCHANTABILITY or FITNESS FOR A PARTICULAR PURPOSE. See the
 * GNU General Public License for more details.
 *
 * You should have received a copy of the GNU General Public License
 * along with this program. If not, see <http://www.gnu.org/licenses/>.
 *
 * config.h - Main configuration file
 *
 * This file define the default configuration of the copter
 * It contains two types of parameters:
 * - The global parameters are globally defined and independent of any
 *   compilation profile. An example of such define could be some pinout.
 * - The profiled defines, they are parameter that can be specific to each
 *   dev build. The vanilla build is intended to be a "customer" build without
 *   fancy spinning debugging stuff. The developers build are anything the
 *   developer could need to debug and run his code/crazy stuff.
 *
 * The golden rule for the profile is NEVER BREAK ANOTHER PROFILE. When adding a
 * new parameter, one shall take care to modified everything necessary to
 * preserve the behavior of the other profiles.
 *
 * For the flag. T_ means task. H_ means HAL module. U_ would means utils.
 */

#ifndef CONFIG_H_
#define CONFIG_H_
#include "nrf24l01.h"

#include "trace.h"
#include "usec_time.h"

#define PROTOCOL_VERSION 3

#ifdef STM32F4XX
  #define P_NAME "Crazyflie 2.0"
  #define QUAD_FORMATION_X

  #define CONFIG_BLOCK_ADDRESS    (2048 * (64-1))
  #define MCU_ID_ADDRESS          0x1FFF7A10
  #define MCU_FLASH_SIZE_ADDRESS  0x1FFF7A22
  #define FREERTOS_HEAP_SIZE      40000
  #define FREERTOS_MIN_STACK_SIZE 150       // M4-FPU register setup is bigger so stack needs to be bigger
  #define FREERTOS_MCU_CLOCK_HZ   168000000

  #define configGENERATE_RUN_TIME_STATS 1
  #define portCONFIGURE_TIMER_FOR_RUN_TIME_STATS() initUsecTimer()
  #define portGET_RUN_TIME_COUNTER_VALUE() usecTimestamp()

#else
  #define P_NAME "Crazyflie 1.0"
  #define CONFIG_BLOCK_ADDRESS    (1024 * (128-1))
  #define MCU_ID_ADDRESS          0x1FFFF7E8
  #define MCU_FLASH_SIZE_ADDRESS  0x1FFFF7E0
  #define FREERTOS_HEAP_SIZE      13900
  #define FREERTOS_MIN_STACK_SIZE 80
  #define FREERTOS_MCU_CLOCK_HZ   72000000
#endif


// Task priorities. Higher number higher priority
#define STABILIZER_TASK_PRI     4
#define SENSORS_TASK_PRI        4
#define ADC_TASK_PRI            3
#define SYSTEM_TASK_PRI         2
#define CRTP_TX_TASK_PRI        2
#define CRTP_RX_TASK_PRI        2
#define EXTRX_TASK_PRI          2
#define ZRANGER_TASK_PRI        2
#define LOG_TASK_PRI            1
#define MEM_TASK_PRI            1
#define PARAM_TASK_PRI          1
#define PROXIMITY_TASK_PRI      0
#define PM_TASK_PRI             0
#define USDLOG_TASK_PRI         1
#define USDWRITE_TASK_PRI       0
#define PCA9685_TASK_PRI        3
#define CMD_HIGH_LEVEL_TASK_PRI 2

#define SYSLINK_TASK_PRI        5
#define USBLINK_TASK_PRI        3

// Not compiled
#if 0
  #define INFO_TASK_PRI           2
  #define PID_CTRL_TASK_PRI       2
#endif


// Task names
#define SYSTEM_TASK_NAME        "SYSTEM"
#define ADC_TASK_NAME           "ADC"
#define PM_TASK_NAME            "PWRMGNT"
#define CRTP_TX_TASK_NAME       "CRTP-TX"
#define CRTP_RX_TASK_NAME       "CRTP-RX"
#define CRTP_RXTX_TASK_NAME     "CRTP-RXTX"
#define LOG_TASK_NAME           "LOG"
#define MEM_TASK_NAME           "MEM"
#define PARAM_TASK_NAME         "PARAM"
#define SENSORS_TASK_NAME       "SENSORS"
#define STABILIZER_TASK_NAME    "STABILIZER"
#define NRF24LINK_TASK_NAME     "NRF24LINK"
#define ESKYLINK_TASK_NAME      "ESKYLINK"
#define SYSLINK_TASK_NAME       "SYSLINK"
#define USBLINK_TASK_NAME       "USBLINK"
#define PROXIMITY_TASK_NAME     "PROXIMITY"
#define EXTRX_TASK_NAME         "EXTRX"
#define UART_RX_TASK_NAME       "UART"
#define ZRANGER_TASK_NAME       "ZRANGER"
#define USDLOG_TASK_NAME        "USDLOG"
#define USDWRITE_TASK_NAME      "USDWRITE"
#define PCA9685_TASK_NAME       "PCA9685"
#define CMD_HIGH_LEVEL_TASK_NAME "CMDHL"

//Task stack sizes
#define SYSTEM_TASK_STACKSIZE         (2* configMINIMAL_STACK_SIZE)
#define ADC_TASK_STACKSIZE            configMINIMAL_STACK_SIZE
#define PM_TASK_STACKSIZE             configMINIMAL_STACK_SIZE
#define CRTP_TX_TASK_STACKSIZE        configMINIMAL_STACK_SIZE
#define CRTP_RX_TASK_STACKSIZE        configMINIMAL_STACK_SIZE
#define CRTP_RXTX_TASK_STACKSIZE      configMINIMAL_STACK_SIZE
#define LOG_TASK_STACKSIZE            configMINIMAL_STACK_SIZE
#define MEM_TASK_STACKSIZE            configMINIMAL_STACK_SIZE
#define PARAM_TASK_STACKSIZE          configMINIMAL_STACK_SIZE
#define SENSORS_TASK_STACKSIZE        (2 * configMINIMAL_STACK_SIZE)
#define STABILIZER_TASK_STACKSIZE     (5 * configMINIMAL_STACK_SIZE)
#define NRF24LINK_TASK_STACKSIZE      configMINIMAL_STACK_SIZE
#define ESKYLINK_TASK_STACKSIZE       configMINIMAL_STACK_SIZE
#define SYSLINK_TASK_STACKSIZE        configMINIMAL_STACK_SIZE
#define USBLINK_TASK_STACKSIZE        configMINIMAL_STACK_SIZE
#define PROXIMITY_TASK_STACKSIZE      configMINIMAL_STACK_SIZE
#define EXTRX_TASK_STACKSIZE          configMINIMAL_STACK_SIZE
#define UART_RX_TASK_STACKSIZE        configMINIMAL_STACK_SIZE
#define ZRANGER_TASK_STACKSIZE        (2 * configMINIMAL_STACK_SIZE)
#define USDLOG_TASK_STACKSIZE         (2 * configMINIMAL_STACK_SIZE)
#define USDWRITE_TASK_STACKSIZE       (2 * configMINIMAL_STACK_SIZE)
#define PCA9685_TASK_STACKSIZE        (2 * configMINIMAL_STACK_SIZE)
#define CMD_HIGH_LEVEL_TASK_STACKSIZE configMINIMAL_STACK_SIZE

//The radio channel. From 0 to 125
#define RADIO_CHANNEL 80
#define RADIO_DATARATE RADIO_RATE_250K
#define RADIO_ADDRESS 0xE7E7E7E7E7ULL

/**
 * \def ACTIVATE_AUTO_SHUTDOWN
 * Will automatically shot of system if no radio activity
 */
//#define ACTIVATE_AUTO_SHUTDOWN

/**
 * \def ACTIVATE_STARTUP_SOUND
 * Playes a startup melody using the motors and PWM modulation
 */
#define ACTIVATE_STARTUP_SOUND

// Define to force initialization of expansion board drivers. For test-rig and programming.
//#define FORCE_EXP_DETECT

/**
 * \def PRINT_OS_DEBUG_INFO
 * Print with an interval information about freertos mem/stack usage to console.
 */
//#define PRINT_OS_DEBUG_INFO


//Debug defines
//#define BRUSHLESS_MOTORCONTROLLER
//#define ADC_OUTPUT_RAW_DATA
//#define UART_OUTPUT_TRACE_DATA
//#define UART_OUTPUT_RAW_DATA_ONLY
//#define IMU_OUTPUT_RAW_DATA_ON_UART
//#define T_LAUCH_MOTORS
//#define T_LAUCH_MOTOR_TEST
//#define MOTOR_RAMPUP_TEST
/**
 * \def ADC_OUTPUT_RAW_DATA
 * When defined the gyro data will be written to the UART channel.
 * The UART must be configured to run really fast, e.g. in 2Mb/s.
 */
//#define ADC_OUTPUT_RAW_DATA

#if defined(UART_OUTPUT_TRACE_DATA) && defined(ADC_OUTPUT_RAW_DATA)
#  error "Can't define UART_OUTPUT_TRACE_DATA and ADC_OUTPUT_RAW_DATA at the same time"
#endif

#if defined(UART_OUTPUT_TRACE_DATA) || defined(ADC_OUTPUT_RAW_DATA) || defined(IMU_OUTPUT_RAW_DATA_ON_UART)
#define UART_OUTPUT_RAW_DATA_ONLY
#endif

#if defined(UART_OUTPUT_TRACE_DATA) && defined(T_LAUNCH_ACC)
#  error "UART_OUTPUT_TRACE_DATA and T_LAUNCH_ACC doesn't work at the same time yet due to dma sharing..."
#endif

#endif /* CONFIG_H_ */
=======
/**
 *    ||          ____  _ __
 * +------+      / __ )(_) /_______________ _____  ___
 * | 0xBC |     / __  / / __/ ___/ ___/ __ `/_  / / _ \
 * +------+    / /_/ / / /_/ /__/ /  / /_/ / / /_/  __/
 *  ||  ||    /_____/_/\__/\___/_/   \__,_/ /___/\___/
 *
 * Crazyflie control firmware
 *
 * Copyright (C) 2011-2012 Bitcraze AB
 *
 * This program is free software: you can redistribute it and/or modify
 * it under the terms of the GNU General Public License as published by
 * the Free Software Foundation, in version 3.
 *
 * This program is distributed in the hope that it will be useful,
 * but WITHOUT ANY WARRANTY; without even the implied warranty of
 * MERCHANTABILITY or FITNESS FOR A PARTICULAR PURPOSE. See the
 * GNU General Public License for more details.
 *
 * You should have received a copy of the GNU General Public License
 * along with this program. If not, see <http://www.gnu.org/licenses/>.
 *
 * config.h - Main configuration file
 *
 * This file define the default configuration of the copter
 * It contains two types of parameters:
 * - The global parameters are globally defined and independent of any
 *   compilation profile. An example of such define could be some pinout.
 * - The profiled defines, they are parameter that can be specific to each
 *   dev build. The vanilla build is intended to be a "customer" build without
 *   fancy spinning debugging stuff. The developers build are anything the
 *   developer could need to debug and run his code/crazy stuff.
 *
 * The golden rule for the profile is NEVER BREAK ANOTHER PROFILE. When adding a
 * new parameter, one shall take care to modified everything necessary to
 * preserve the behavior of the other profiles.
 *
 * For the flag. T_ means task. H_ means HAL module. U_ would means utils.
 */

#ifndef CONFIG_H_
#define CONFIG_H_
#include "nrf24l01.h"

#include "trace.h"
#include "usec_time.h"

#define PROTOCOL_VERSION 3

#ifdef STM32F4XX
  #define P_NAME "Crazyflie 2.0"
  #define QUAD_FORMATION_X

  #define CONFIG_BLOCK_ADDRESS    (2048 * (64-1))
  #define MCU_ID_ADDRESS          0x1FFF7A10
  #define MCU_FLASH_SIZE_ADDRESS  0x1FFF7A22
  #define FREERTOS_HEAP_SIZE      40000
  #define FREERTOS_MIN_STACK_SIZE 150       // M4-FPU register setup is bigger so stack needs to be bigger
  #define FREERTOS_MCU_CLOCK_HZ   168000000

  #define configGENERATE_RUN_TIME_STATS 1
  #define portCONFIGURE_TIMER_FOR_RUN_TIME_STATS() initUsecTimer()
  #define portGET_RUN_TIME_COUNTER_VALUE() usecTimestamp()

#else
  #define P_NAME "Crazyflie 1.0"
  #define CONFIG_BLOCK_ADDRESS    (1024 * (128-1))
  #define MCU_ID_ADDRESS          0x1FFFF7E8
  #define MCU_FLASH_SIZE_ADDRESS  0x1FFFF7E0
  #define FREERTOS_HEAP_SIZE      13900
  #define FREERTOS_MIN_STACK_SIZE 80
  #define FREERTOS_MCU_CLOCK_HZ   72000000
#endif


// Task priorities. Higher number higher priority
#define STABILIZER_TASK_PRI     4
#define SENSORS_TASK_PRI        4
#define ADC_TASK_PRI            3
#define FLOW_TASK_PRI           3
#define SYSTEM_TASK_PRI         2
#define CRTP_TX_TASK_PRI        2
#define CRTP_RX_TASK_PRI        2
#define EXTRX_TASK_PRI          2
#define ZRANGER_TASK_PRI        2
#define ZRANGER2_TASK_PRI       2
#define LOG_TASK_PRI            1
#define MEM_TASK_PRI            1
#define PARAM_TASK_PRI          1
#define PROXIMITY_TASK_PRI      0
#define PM_TASK_PRI             0
#define USDLOG_TASK_PRI         1
#define USDWRITE_TASK_PRI       0
#define PCA9685_TASK_PRI        3
#define CMD_HIGH_LEVEL_TASK_PRI 2

#define SYSLINK_TASK_PRI        5
#define USBLINK_TASK_PRI        3

// Not compiled
#if 0
  #define INFO_TASK_PRI           2
  #define PID_CTRL_TASK_PRI       2
#endif


// Task names
#define SYSTEM_TASK_NAME        "SYSTEM"
#define ADC_TASK_NAME           "ADC"
#define PM_TASK_NAME            "PWRMGNT"
#define CRTP_TX_TASK_NAME       "CRTP-TX"
#define CRTP_RX_TASK_NAME       "CRTP-RX"
#define CRTP_RXTX_TASK_NAME     "CRTP-RXTX"
#define LOG_TASK_NAME           "LOG"
#define MEM_TASK_NAME           "MEM"
#define PARAM_TASK_NAME         "PARAM"
#define SENSORS_TASK_NAME       "SENSORS"
#define STABILIZER_TASK_NAME    "STABILIZER"
#define NRF24LINK_TASK_NAME     "NRF24LINK"
#define ESKYLINK_TASK_NAME      "ESKYLINK"
#define SYSLINK_TASK_NAME       "SYSLINK"
#define USBLINK_TASK_NAME       "USBLINK"
#define PROXIMITY_TASK_NAME     "PROXIMITY"
#define EXTRX_TASK_NAME         "EXTRX"
#define UART_RX_TASK_NAME       "UART"
#define ZRANGER_TASK_NAME       "ZRANGER"
#define ZRANGER2_TASK_NAME      "ZRANGER2"
#define FLOW_TASK_NAME          "FLOW"
#define USDLOG_TASK_NAME        "USDLOG"
#define USDWRITE_TASK_NAME      "USDWRITE"
#define PCA9685_TASK_NAME       "PCA9685"
#define CMD_HIGH_LEVEL_TASK_NAME "CMDHL"

//Task stack sizes
#define SYSTEM_TASK_STACKSIZE         (2* configMINIMAL_STACK_SIZE)
#define ADC_TASK_STACKSIZE            configMINIMAL_STACK_SIZE
#define PM_TASK_STACKSIZE             configMINIMAL_STACK_SIZE
#define CRTP_TX_TASK_STACKSIZE        configMINIMAL_STACK_SIZE
#define CRTP_RX_TASK_STACKSIZE        configMINIMAL_STACK_SIZE
#define CRTP_RXTX_TASK_STACKSIZE      configMINIMAL_STACK_SIZE
#define LOG_TASK_STACKSIZE            configMINIMAL_STACK_SIZE
#define MEM_TASK_STACKSIZE            configMINIMAL_STACK_SIZE
#define PARAM_TASK_STACKSIZE          configMINIMAL_STACK_SIZE
#define SENSORS_TASK_STACKSIZE        (2 * configMINIMAL_STACK_SIZE)
#define STABILIZER_TASK_STACKSIZE     (3 * configMINIMAL_STACK_SIZE)
#define NRF24LINK_TASK_STACKSIZE      configMINIMAL_STACK_SIZE
#define ESKYLINK_TASK_STACKSIZE       configMINIMAL_STACK_SIZE
#define SYSLINK_TASK_STACKSIZE        configMINIMAL_STACK_SIZE
#define USBLINK_TASK_STACKSIZE        configMINIMAL_STACK_SIZE
#define PROXIMITY_TASK_STACKSIZE      configMINIMAL_STACK_SIZE
#define EXTRX_TASK_STACKSIZE          configMINIMAL_STACK_SIZE
#define UART_RX_TASK_STACKSIZE        configMINIMAL_STACK_SIZE
#define ZRANGER_TASK_STACKSIZE        (2 * configMINIMAL_STACK_SIZE)
#define ZRANGER2_TASK_STACKSIZE       (2 * configMINIMAL_STACK_SIZE)
#define FLOW_TASK_STACKSIZE           (2 * configMINIMAL_STACK_SIZE)
#define USDLOG_TASK_STACKSIZE         (2 * configMINIMAL_STACK_SIZE)
#define USDWRITE_TASK_STACKSIZE       (2 * configMINIMAL_STACK_SIZE)
#define PCA9685_TASK_STACKSIZE        (2 * configMINIMAL_STACK_SIZE)
#define CMD_HIGH_LEVEL_TASK_STACKSIZE configMINIMAL_STACK_SIZE

//The radio channel. From 0 to 125
#define RADIO_CHANNEL 80
#define RADIO_DATARATE RADIO_RATE_250K
#define RADIO_ADDRESS 0xE7E7E7E7E7ULL

/**
 * \def ACTIVATE_AUTO_SHUTDOWN
 * Will automatically shot of system if no radio activity
 */
//#define ACTIVATE_AUTO_SHUTDOWN

/**
 * \def ACTIVATE_STARTUP_SOUND
 * Playes a startup melody using the motors and PWM modulation
 */
#define ACTIVATE_STARTUP_SOUND

// Define to force initialization of expansion board drivers. For test-rig and programming.
//#define FORCE_EXP_DETECT

/**
 * \def PRINT_OS_DEBUG_INFO
 * Print with an interval information about freertos mem/stack usage to console.
 */
//#define PRINT_OS_DEBUG_INFO


//Debug defines
//#define BRUSHLESS_MOTORCONTROLLER
//#define ADC_OUTPUT_RAW_DATA
//#define UART_OUTPUT_TRACE_DATA
//#define UART_OUTPUT_RAW_DATA_ONLY
//#define IMU_OUTPUT_RAW_DATA_ON_UART
//#define T_LAUCH_MOTORS
//#define T_LAUCH_MOTOR_TEST
//#define MOTOR_RAMPUP_TEST
/**
 * \def ADC_OUTPUT_RAW_DATA
 * When defined the gyro data will be written to the UART channel.
 * The UART must be configured to run really fast, e.g. in 2Mb/s.
 */
//#define ADC_OUTPUT_RAW_DATA

#if defined(UART_OUTPUT_TRACE_DATA) && defined(ADC_OUTPUT_RAW_DATA)
#  error "Can't define UART_OUTPUT_TRACE_DATA and ADC_OUTPUT_RAW_DATA at the same time"
#endif

#if defined(UART_OUTPUT_TRACE_DATA) || defined(ADC_OUTPUT_RAW_DATA) || defined(IMU_OUTPUT_RAW_DATA_ON_UART)
#define UART_OUTPUT_RAW_DATA_ONLY
#endif

#if defined(UART_OUTPUT_TRACE_DATA) && defined(T_LAUNCH_ACC)
#  error "UART_OUTPUT_TRACE_DATA and T_LAUNCH_ACC doesn't work at the same time yet due to dma sharing..."
#endif

#endif /* CONFIG_H_ */
>>>>>>> 3d1defd9
<|MERGE_RESOLUTION|>--- conflicted
+++ resolved
@@ -1,216 +1,3 @@
-<<<<<<< HEAD
-/**
- *    ||          ____  _ __
- * +------+      / __ )(_) /_______________ _____  ___
- * | 0xBC |     / __  / / __/ ___/ ___/ __ `/_  / / _ \
- * +------+    / /_/ / / /_/ /__/ /  / /_/ / / /_/  __/
- *  ||  ||    /_____/_/\__/\___/_/   \__,_/ /___/\___/
- *
- * Crazyflie control firmware
- *
- * Copyright (C) 2011-2012 Bitcraze AB
- *
- * This program is free software: you can redistribute it and/or modify
- * it under the terms of the GNU General Public License as published by
- * the Free Software Foundation, in version 3.
- *
- * This program is distributed in the hope that it will be useful,
- * but WITHOUT ANY WARRANTY; without even the implied warranty of
- * MERCHANTABILITY or FITNESS FOR A PARTICULAR PURPOSE. See the
- * GNU General Public License for more details.
- *
- * You should have received a copy of the GNU General Public License
- * along with this program. If not, see <http://www.gnu.org/licenses/>.
- *
- * config.h - Main configuration file
- *
- * This file define the default configuration of the copter
- * It contains two types of parameters:
- * - The global parameters are globally defined and independent of any
- *   compilation profile. An example of such define could be some pinout.
- * - The profiled defines, they are parameter that can be specific to each
- *   dev build. The vanilla build is intended to be a "customer" build without
- *   fancy spinning debugging stuff. The developers build are anything the
- *   developer could need to debug and run his code/crazy stuff.
- *
- * The golden rule for the profile is NEVER BREAK ANOTHER PROFILE. When adding a
- * new parameter, one shall take care to modified everything necessary to
- * preserve the behavior of the other profiles.
- *
- * For the flag. T_ means task. H_ means HAL module. U_ would means utils.
- */
-
-#ifndef CONFIG_H_
-#define CONFIG_H_
-#include "nrf24l01.h"
-
-#include "trace.h"
-#include "usec_time.h"
-
-#define PROTOCOL_VERSION 3
-
-#ifdef STM32F4XX
-  #define P_NAME "Crazyflie 2.0"
-  #define QUAD_FORMATION_X
-
-  #define CONFIG_BLOCK_ADDRESS    (2048 * (64-1))
-  #define MCU_ID_ADDRESS          0x1FFF7A10
-  #define MCU_FLASH_SIZE_ADDRESS  0x1FFF7A22
-  #define FREERTOS_HEAP_SIZE      40000
-  #define FREERTOS_MIN_STACK_SIZE 150       // M4-FPU register setup is bigger so stack needs to be bigger
-  #define FREERTOS_MCU_CLOCK_HZ   168000000
-
-  #define configGENERATE_RUN_TIME_STATS 1
-  #define portCONFIGURE_TIMER_FOR_RUN_TIME_STATS() initUsecTimer()
-  #define portGET_RUN_TIME_COUNTER_VALUE() usecTimestamp()
-
-#else
-  #define P_NAME "Crazyflie 1.0"
-  #define CONFIG_BLOCK_ADDRESS    (1024 * (128-1))
-  #define MCU_ID_ADDRESS          0x1FFFF7E8
-  #define MCU_FLASH_SIZE_ADDRESS  0x1FFFF7E0
-  #define FREERTOS_HEAP_SIZE      13900
-  #define FREERTOS_MIN_STACK_SIZE 80
-  #define FREERTOS_MCU_CLOCK_HZ   72000000
-#endif
-
-
-// Task priorities. Higher number higher priority
-#define STABILIZER_TASK_PRI     4
-#define SENSORS_TASK_PRI        4
-#define ADC_TASK_PRI            3
-#define SYSTEM_TASK_PRI         2
-#define CRTP_TX_TASK_PRI        2
-#define CRTP_RX_TASK_PRI        2
-#define EXTRX_TASK_PRI          2
-#define ZRANGER_TASK_PRI        2
-#define LOG_TASK_PRI            1
-#define MEM_TASK_PRI            1
-#define PARAM_TASK_PRI          1
-#define PROXIMITY_TASK_PRI      0
-#define PM_TASK_PRI             0
-#define USDLOG_TASK_PRI         1
-#define USDWRITE_TASK_PRI       0
-#define PCA9685_TASK_PRI        3
-#define CMD_HIGH_LEVEL_TASK_PRI 2
-
-#define SYSLINK_TASK_PRI        5
-#define USBLINK_TASK_PRI        3
-
-// Not compiled
-#if 0
-  #define INFO_TASK_PRI           2
-  #define PID_CTRL_TASK_PRI       2
-#endif
-
-
-// Task names
-#define SYSTEM_TASK_NAME        "SYSTEM"
-#define ADC_TASK_NAME           "ADC"
-#define PM_TASK_NAME            "PWRMGNT"
-#define CRTP_TX_TASK_NAME       "CRTP-TX"
-#define CRTP_RX_TASK_NAME       "CRTP-RX"
-#define CRTP_RXTX_TASK_NAME     "CRTP-RXTX"
-#define LOG_TASK_NAME           "LOG"
-#define MEM_TASK_NAME           "MEM"
-#define PARAM_TASK_NAME         "PARAM"
-#define SENSORS_TASK_NAME       "SENSORS"
-#define STABILIZER_TASK_NAME    "STABILIZER"
-#define NRF24LINK_TASK_NAME     "NRF24LINK"
-#define ESKYLINK_TASK_NAME      "ESKYLINK"
-#define SYSLINK_TASK_NAME       "SYSLINK"
-#define USBLINK_TASK_NAME       "USBLINK"
-#define PROXIMITY_TASK_NAME     "PROXIMITY"
-#define EXTRX_TASK_NAME         "EXTRX"
-#define UART_RX_TASK_NAME       "UART"
-#define ZRANGER_TASK_NAME       "ZRANGER"
-#define USDLOG_TASK_NAME        "USDLOG"
-#define USDWRITE_TASK_NAME      "USDWRITE"
-#define PCA9685_TASK_NAME       "PCA9685"
-#define CMD_HIGH_LEVEL_TASK_NAME "CMDHL"
-
-//Task stack sizes
-#define SYSTEM_TASK_STACKSIZE         (2* configMINIMAL_STACK_SIZE)
-#define ADC_TASK_STACKSIZE            configMINIMAL_STACK_SIZE
-#define PM_TASK_STACKSIZE             configMINIMAL_STACK_SIZE
-#define CRTP_TX_TASK_STACKSIZE        configMINIMAL_STACK_SIZE
-#define CRTP_RX_TASK_STACKSIZE        configMINIMAL_STACK_SIZE
-#define CRTP_RXTX_TASK_STACKSIZE      configMINIMAL_STACK_SIZE
-#define LOG_TASK_STACKSIZE            configMINIMAL_STACK_SIZE
-#define MEM_TASK_STACKSIZE            configMINIMAL_STACK_SIZE
-#define PARAM_TASK_STACKSIZE          configMINIMAL_STACK_SIZE
-#define SENSORS_TASK_STACKSIZE        (2 * configMINIMAL_STACK_SIZE)
-#define STABILIZER_TASK_STACKSIZE     (5 * configMINIMAL_STACK_SIZE)
-#define NRF24LINK_TASK_STACKSIZE      configMINIMAL_STACK_SIZE
-#define ESKYLINK_TASK_STACKSIZE       configMINIMAL_STACK_SIZE
-#define SYSLINK_TASK_STACKSIZE        configMINIMAL_STACK_SIZE
-#define USBLINK_TASK_STACKSIZE        configMINIMAL_STACK_SIZE
-#define PROXIMITY_TASK_STACKSIZE      configMINIMAL_STACK_SIZE
-#define EXTRX_TASK_STACKSIZE          configMINIMAL_STACK_SIZE
-#define UART_RX_TASK_STACKSIZE        configMINIMAL_STACK_SIZE
-#define ZRANGER_TASK_STACKSIZE        (2 * configMINIMAL_STACK_SIZE)
-#define USDLOG_TASK_STACKSIZE         (2 * configMINIMAL_STACK_SIZE)
-#define USDWRITE_TASK_STACKSIZE       (2 * configMINIMAL_STACK_SIZE)
-#define PCA9685_TASK_STACKSIZE        (2 * configMINIMAL_STACK_SIZE)
-#define CMD_HIGH_LEVEL_TASK_STACKSIZE configMINIMAL_STACK_SIZE
-
-//The radio channel. From 0 to 125
-#define RADIO_CHANNEL 80
-#define RADIO_DATARATE RADIO_RATE_250K
-#define RADIO_ADDRESS 0xE7E7E7E7E7ULL
-
-/**
- * \def ACTIVATE_AUTO_SHUTDOWN
- * Will automatically shot of system if no radio activity
- */
-//#define ACTIVATE_AUTO_SHUTDOWN
-
-/**
- * \def ACTIVATE_STARTUP_SOUND
- * Playes a startup melody using the motors and PWM modulation
- */
-#define ACTIVATE_STARTUP_SOUND
-
-// Define to force initialization of expansion board drivers. For test-rig and programming.
-//#define FORCE_EXP_DETECT
-
-/**
- * \def PRINT_OS_DEBUG_INFO
- * Print with an interval information about freertos mem/stack usage to console.
- */
-//#define PRINT_OS_DEBUG_INFO
-
-
-//Debug defines
-//#define BRUSHLESS_MOTORCONTROLLER
-//#define ADC_OUTPUT_RAW_DATA
-//#define UART_OUTPUT_TRACE_DATA
-//#define UART_OUTPUT_RAW_DATA_ONLY
-//#define IMU_OUTPUT_RAW_DATA_ON_UART
-//#define T_LAUCH_MOTORS
-//#define T_LAUCH_MOTOR_TEST
-//#define MOTOR_RAMPUP_TEST
-/**
- * \def ADC_OUTPUT_RAW_DATA
- * When defined the gyro data will be written to the UART channel.
- * The UART must be configured to run really fast, e.g. in 2Mb/s.
- */
-//#define ADC_OUTPUT_RAW_DATA
-
-#if defined(UART_OUTPUT_TRACE_DATA) && defined(ADC_OUTPUT_RAW_DATA)
-#  error "Can't define UART_OUTPUT_TRACE_DATA and ADC_OUTPUT_RAW_DATA at the same time"
-#endif
-
-#if defined(UART_OUTPUT_TRACE_DATA) || defined(ADC_OUTPUT_RAW_DATA) || defined(IMU_OUTPUT_RAW_DATA_ON_UART)
-#define UART_OUTPUT_RAW_DATA_ONLY
-#endif
-
-#if defined(UART_OUTPUT_TRACE_DATA) && defined(T_LAUNCH_ACC)
-#  error "UART_OUTPUT_TRACE_DATA and T_LAUNCH_ACC doesn't work at the same time yet due to dma sharing..."
-#endif
-
-#endif /* CONFIG_H_ */
-=======
 /**
  *    ||          ____  _ __
  * +------+      / __ )(_) /_______________ _____  ___
@@ -356,7 +143,7 @@
 #define MEM_TASK_STACKSIZE            configMINIMAL_STACK_SIZE
 #define PARAM_TASK_STACKSIZE          configMINIMAL_STACK_SIZE
 #define SENSORS_TASK_STACKSIZE        (2 * configMINIMAL_STACK_SIZE)
-#define STABILIZER_TASK_STACKSIZE     (3 * configMINIMAL_STACK_SIZE)
+#define STABILIZER_TASK_STACKSIZE     (5 * configMINIMAL_STACK_SIZE)
 #define NRF24LINK_TASK_STACKSIZE      configMINIMAL_STACK_SIZE
 #define ESKYLINK_TASK_STACKSIZE       configMINIMAL_STACK_SIZE
 #define SYSLINK_TASK_STACKSIZE        configMINIMAL_STACK_SIZE
@@ -427,5 +214,4 @@
 #  error "UART_OUTPUT_TRACE_DATA and T_LAUNCH_ACC doesn't work at the same time yet due to dma sharing..."
 #endif
 
-#endif /* CONFIG_H_ */
->>>>>>> 3d1defd9
+#endif /* CONFIG_H_ */