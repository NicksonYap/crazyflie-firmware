--- conflicted
+++ resolved
@@ -29,21 +29,6 @@
 
 #include <stdint.h>
 
-<<<<<<< HEAD
-#undef max
-#define max(a,b) ((a) > (b) ? (a) : (b))
-#undef min
-#define min(a,b) ((a) < (b) ? (a) : (b))
-
-#undef abs
-#define abs(a) ((a) > 0 ? (a) : (-1*(a)))
-
-// #undef isnan
-// #define isnan(n) ((n != n) ? 1 : 0)
-
-
-=======
->>>>>>> 21ab8c0e
 uint16_t single2half(float number);
 float half2single(uint16_t number);
 
