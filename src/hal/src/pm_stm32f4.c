<<<<<<< HEAD
/**
 *    ||          ____  _ __                           
 * +------+      / __ )(_) /_______________ _____  ___ 
 * | 0xBC |     / __  / / __/ ___/ ___/ __ `/_  / / _ \
 * +------+    / /_/ / / /_/ /__/ /  / /_/ / / /_/  __/
 *  ||  ||    /_____/_/\__/\___/_/   \__,_/ /___/\___/
 *
 * Crazyflie control firmware
 *
 * Copyright (C) 2011-2012 Bitcraze AB
 *
 * This program is free software: you can redistribute it and/or modify
 * it under the terms of the GNU General Public License as published by
 * the Free Software Foundation, in version 3.
 *
 * This program is distributed in the hope that it will be useful,
 * but WITHOUT ANY WARRANTY; without even the implied warranty of
 * MERCHANTABILITY or FITNESS FOR A PARTICULAR PURPOSE. See the
 * GNU General Public License for more details.
 *
 * You should have received a copy of the GNU General Public License
 * along with this program. If not, see <http://www.gnu.org/licenses/>.
 *
 * pm.c - Power Management driver and functions.
 */

#include "stm32fxxx.h"
#include <string.h>
#include <stdbool.h>

#include "FreeRTOS.h"
#include "task.h"
#include "semphr.h"

#include "config.h"
#include "system.h"
#include "pm.h"
#include "led.h"
#include "log.h"
#include "ledseq.h"
#include "commander.h"
#include "sound.h"
#include "deck.h"

typedef struct _PmSyslinkInfo
{
  union
  {
    uint8_t flags;
    struct
    {
      uint8_t chg    : 1;
      uint8_t pgood  : 1;
      uint8_t unused : 6;
    };
  };
  float vBat;
  float chargeCurrent;
}  __attribute__((packed)) PmSyslinkInfo;

static float    batteryVoltage;
static uint16_t batteryVoltageMV;
static float    batteryVoltageMin = 6.0;
static float    batteryVoltageMax = 0.0;

static float    extBatteryVoltage;
static uint16_t extBatteryVoltageMV;
static uint8_t  extBatVoltDeckPin;
static float    extBatVoltMultiplier;
static float    extBatteryCurrent;
static uint8_t  extBatCurrDeckPin;
static float    extBatCurrAmpPerVolt;

static uint32_t batteryLowTimeStamp;
static uint32_t batteryCriticalLowTimeStamp;
static bool isInit;
static PMStates pmState;
static PmSyslinkInfo pmSyslinkInfo;

static uint8_t batteryLevel;

static void pmSetBatteryVoltage(float voltage);

const static float bat671723HS25C[10] =
{
  3.00, // 00%
  3.78, // 10%
  3.83, // 20%
  3.87, // 30%
  3.89, // 40%
  3.92, // 50%
  3.96, // 60%
  4.00, // 70%
  4.04, // 80%
  4.10  // 90%
};

void pmInit(void)
{
  if(isInit)
    return;
  
  xTaskCreate(pmTask, PM_TASK_NAME,
              PM_TASK_STACKSIZE, NULL, PM_TASK_PRI, NULL);
  
  isInit = true;

  pmSyslinkInfo.vBat = 3.7f;
  pmSetBatteryVoltage(pmSyslinkInfo.vBat); //TODO remove
}

bool pmTest(void)
{
  return isInit;
}

/**
 * Sets the battery voltage and its min and max values
 */
static void pmSetBatteryVoltage(float voltage)
{
  batteryVoltage = voltage;
  batteryVoltageMV = (uint16_t)(voltage * 1000);
  if (batteryVoltageMax < voltage)
  {
    batteryVoltageMax = voltage;
  }
  if (batteryVoltageMin > voltage)
  {
    batteryVoltageMin = voltage;
  }
}

/**
 * Shutdown system
 */
static void pmSystemShutdown(void)
{
#ifdef ACTIVATE_AUTO_SHUTDOWN
//TODO: Implement syslink call to shutdown
#endif
}

/**
 * Returns a number from 0 to 9 where 0 is completely discharged
 * and 9 is 90% charged.
 */
static int32_t pmBatteryChargeFromVoltage(float voltage)
{
  int charge = 0;

  if (voltage < bat671723HS25C[0])
  {
    return 0;
  }
  if (voltage > bat671723HS25C[9])
  {
    return 9;
  }
  while (voltage >  bat671723HS25C[charge])
  {
    charge++;
  }

  return charge;
}


float pmGetBatteryVoltage(void)
{
  return batteryVoltage;
}

float pmGetBatteryVoltageMin(void)
{
  return batteryVoltageMin;
}

float pmGetBatteryVoltageMax(void)
{
  return batteryVoltageMax;
}

void pmSyslinkUpdate(SyslinkPacket *slp)
{
  if (slp->type == SYSLINK_PM_BATTERY_STATE) {
    memcpy(&pmSyslinkInfo, &slp->data[0], sizeof(pmSyslinkInfo));
    pmSetBatteryVoltage(pmSyslinkInfo.vBat);
  }
}

void pmSetChargeState(PMChargeStates chgState)
{
  // TODO: Send syslink packafe with charge state
}

PMStates pmUpdateState()
{
  PMStates state;
  bool isCharging = pmSyslinkInfo.chg;
  bool isPgood = pmSyslinkInfo.pgood;
  uint32_t batteryLowTime;

  batteryLowTime = xTaskGetTickCount() - batteryLowTimeStamp;

  if (isPgood && !isCharging)
  {
    state = charged;
  }
  else if (isPgood && isCharging)
  {
    state = charging;
  }
  else if (!isPgood && !isCharging && (batteryLowTime > PM_BAT_LOW_TIMEOUT))
  {
    state = lowPower;
  }
  else
  {
    state = battery;
  }

  return state;
}

void pmEnableExtBatteryCurrMeasuring(uint8_t pin, float ampPerVolt)
{
  extBatCurrDeckPin = pin;
  extBatCurrAmpPerVolt = ampPerVolt;
}

float pmMeasureExtBatteryCurrent(void)
{
  float current;

  if (extBatCurrDeckPin)
  {
    current = analogReadVoltage(extBatCurrDeckPin) * extBatCurrAmpPerVolt;
  }
  else
  {
    current = 0.0;
  }

  return current;
}

void pmEnableExtBatteryVoltMeasuring(uint8_t pin, float multiplier)
{
  extBatVoltDeckPin = pin;
  extBatVoltMultiplier = multiplier;
}

float pmMeasureExtBatteryVoltage(void)
{
  float voltage;

  if (extBatVoltDeckPin)
  {
    voltage = analogReadVoltage(extBatVoltDeckPin) * extBatVoltMultiplier;
  }
  else
  {
    voltage = 0.0;
  }

  return voltage;
}


// return true if battery discharging
bool pmIsDischarging(void) {
    PMStates pmState;
    pmState = pmUpdateState();
    return (pmState == lowPower )|| (pmState == battery);
}

void pmTask(void *param)
{
  PMStates pmStateOld = battery;
  uint32_t tickCount;

  vTaskSetApplicationTaskTag(0, (void*)TASK_PM_ID_NBR);

  tickCount = xTaskGetTickCount();
  batteryLowTimeStamp = tickCount;
  batteryCriticalLowTimeStamp = tickCount;

  pmSetChargeState(charge500mA);
  systemWaitStart();

  while(1)
  {
    vTaskDelay(100);
    tickCount = xTaskGetTickCount();

    extBatteryVoltage = pmMeasureExtBatteryVoltage();
    extBatteryVoltageMV = (uint16_t)(extBatteryVoltage * 1000);
    extBatteryCurrent = pmMeasureExtBatteryCurrent();
    batteryLevel = pmBatteryChargeFromVoltage(pmGetBatteryVoltage()) * 10;

    if (pmGetBatteryVoltage() > PM_BAT_LOW_VOLTAGE)
    {
      batteryLowTimeStamp = tickCount;
    }
    if (pmGetBatteryVoltage() > PM_BAT_CRITICAL_LOW_VOLTAGE)
    {
      batteryCriticalLowTimeStamp = tickCount;
    }

    pmState = pmUpdateState();

    if (pmState != pmStateOld)
    {
      // Actions on state change
      switch (pmState)
      {
        case charged:
          ledseqStop(CHG_LED, seq_charging);
          ledseqRun(CHG_LED, seq_charged);
          soundSetEffect(SND_BAT_FULL);
          systemSetCanFly(false);
          break;
        case charging:
          ledseqStop(LOWBAT_LED, seq_lowbat);
          ledseqStop(CHG_LED, seq_charged);
          ledseqRun(CHG_LED, seq_charging);
          soundSetEffect(SND_USB_CONN);
          systemSetCanFly(false);
          break;
        case lowPower:
          ledseqRun(LOWBAT_LED, seq_lowbat);
          soundSetEffect(SND_BAT_LOW);
          systemSetCanFly(true);
          break;
        case battery:
          ledseqStop(CHG_LED, seq_charging);
          ledseqRun(CHG_LED, seq_charged);
          soundSetEffect(SND_USB_DISC);
          systemSetCanFly(true);
          break;
        default:
          systemSetCanFly(true);
          break;
      }
      pmStateOld = pmState;
    }
    // Actions during state
    switch (pmState)
    {
      case charged:
        break;
      case charging:
        {
          uint32_t onTime;

          onTime = pmBatteryChargeFromVoltage(pmGetBatteryVoltage()) *
                   (LEDSEQ_CHARGE_CYCLE_TIME_500MA / 10);
          ledseqSetTimes(seq_charging, onTime, LEDSEQ_CHARGE_CYCLE_TIME_500MA - onTime);
        }
        break;
      case lowPower:
        {
          uint32_t batteryCriticalLowTime;

          batteryCriticalLowTime = tickCount - batteryCriticalLowTimeStamp;
          if (batteryCriticalLowTime > PM_BAT_CRITICAL_LOW_TIMEOUT)
          {
            pmSystemShutdown();
          }
        }
        break;
      case battery:
        {
          if ((commanderGetInactivityTime() > PM_SYSTEM_SHUTDOWN_TIMEOUT))
          {
            pmSystemShutdown();
          }
        }
        break;
      default:
        break;
    }
  }
}

LOG_GROUP_START(pm)
LOG_ADD(LOG_FLOAT, vbat, &batteryVoltage)
LOG_ADD(LOG_UINT16, vbatMV, &batteryVoltageMV)
LOG_ADD(LOG_FLOAT, extVbat, &extBatteryVoltage)
LOG_ADD(LOG_UINT16, extVbatMV, &extBatteryVoltageMV)
LOG_ADD(LOG_FLOAT, extCurr, &extBatteryCurrent)
LOG_ADD(LOG_FLOAT, chargeCurrent, &pmSyslinkInfo.chargeCurrent)
LOG_ADD(LOG_INT8, state, &pmState)
LOG_ADD(LOG_UINT8, batteryLevel, &batteryLevel)
LOG_GROUP_STOP(pm)
=======
/**
 *    ||          ____  _ __                           
 * +------+      / __ )(_) /_______________ _____  ___ 
 * | 0xBC |     / __  / / __/ ___/ ___/ __ `/_  / / _ \
 * +------+    / /_/ / / /_/ /__/ /  / /_/ / / /_/  __/
 *  ||  ||    /_____/_/\__/\___/_/   \__,_/ /___/\___/
 *
 * Crazyflie control firmware
 *
 * Copyright (C) 2011-2012 Bitcraze AB
 *
 * This program is free software: you can redistribute it and/or modify
 * it under the terms of the GNU General Public License as published by
 * the Free Software Foundation, in version 3.
 *
 * This program is distributed in the hope that it will be useful,
 * but WITHOUT ANY WARRANTY; without even the implied warranty of
 * MERCHANTABILITY or FITNESS FOR A PARTICULAR PURPOSE. See the
 * GNU General Public License for more details.
 *
 * You should have received a copy of the GNU General Public License
 * along with this program. If not, see <http://www.gnu.org/licenses/>.
 *
 * pm.c - Power Management driver and functions.
 */

#include "stm32fxxx.h"
#include <string.h>
#include <stdbool.h>

#include "FreeRTOS.h"
#include "task.h"
#include "semphr.h"

#include "config.h"
#include "system.h"
#include "pm.h"
#include "led.h"
#include "log.h"
#include "ledseq.h"
#include "commander.h"
#include "sound.h"
#include "deck.h"

typedef struct _PmSyslinkInfo
{
  union
  {
    uint8_t flags;
    struct
    {
      uint8_t chg    : 1;
      uint8_t pgood  : 1;
      uint8_t unused : 6;
    };
  };
  float vBat;
  float chargeCurrent;
}  __attribute__((packed)) PmSyslinkInfo;

static float    batteryVoltage;
static uint16_t batteryVoltageMV;
static float    batteryVoltageMin = 6.0;
static float    batteryVoltageMax = 0.0;

static float    extBatteryVoltage;
static uint16_t extBatteryVoltageMV;
static uint8_t  extBatVoltDeckPin;
static float    extBatVoltMultiplier;
static float    extBatteryCurrent;
static uint8_t  extBatCurrDeckPin;
static float    extBatCurrAmpPerVolt;

static uint32_t batteryLowTimeStamp;
static uint32_t batteryCriticalLowTimeStamp;
static bool isInit;
static PMStates pmState;
static PmSyslinkInfo pmSyslinkInfo;

static uint8_t batteryLevel;

static void pmSetBatteryVoltage(float voltage);

const static float bat671723HS25C[10] =
{
  3.00, // 00%
  3.78, // 10%
  3.83, // 20%
  3.87, // 30%
  3.89, // 40%
  3.92, // 50%
  3.96, // 60%
  4.00, // 70%
  4.04, // 80%
  4.10  // 90%
};

void pmInit(void)
{
  if(isInit)
    return;
  
  xTaskCreate(pmTask, PM_TASK_NAME,
              PM_TASK_STACKSIZE, NULL, PM_TASK_PRI, NULL);
  
  isInit = true;

  pmSyslinkInfo.vBat = 3.7f;
  pmSetBatteryVoltage(pmSyslinkInfo.vBat); //TODO remove
}

bool pmTest(void)
{
  return isInit;
}

/**
 * Sets the battery voltage and its min and max values
 */
static void pmSetBatteryVoltage(float voltage)
{
  batteryVoltage = voltage;
  batteryVoltageMV = (uint16_t)(voltage * 1000);
  if (batteryVoltageMax < voltage)
  {
    batteryVoltageMax = voltage;
  }
  if (batteryVoltageMin > voltage)
  {
    batteryVoltageMin = voltage;
  }
}

/**
 * Shutdown system
 */
static void pmSystemShutdown(void)
{
#ifdef ACTIVATE_AUTO_SHUTDOWN
//TODO: Implement syslink call to shutdown
#endif
}

/**
 * Returns a number from 0 to 9 where 0 is completely discharged
 * and 9 is 90% charged.
 */
static int32_t pmBatteryChargeFromVoltage(float voltage)
{
  int charge = 0;

  if (voltage < bat671723HS25C[0])
  {
    return 0;
  }
  if (voltage > bat671723HS25C[9])
  {
    return 9;
  }
  while (voltage >  bat671723HS25C[charge])
  {
    charge++;
  }

  return charge;
}


float pmGetBatteryVoltage(void)
{
  return batteryVoltage;
}

float pmGetBatteryVoltageMin(void)
{
  return batteryVoltageMin;
}

float pmGetBatteryVoltageMax(void)
{
  return batteryVoltageMax;
}

void pmSyslinkUpdate(SyslinkPacket *slp)
{
  if (slp->type == SYSLINK_PM_BATTERY_STATE) {
    memcpy(&pmSyslinkInfo, &slp->data[0], sizeof(pmSyslinkInfo));
    pmSetBatteryVoltage(pmSyslinkInfo.vBat);
  }
}

void pmSetChargeState(PMChargeStates chgState)
{
  // TODO: Send syslink packafe with charge state
}

PMStates pmUpdateState()
{
  PMStates state;
  bool isCharging = pmSyslinkInfo.chg;
  bool isPgood = pmSyslinkInfo.pgood;
  uint32_t batteryLowTime;

  batteryLowTime = xTaskGetTickCount() - batteryLowTimeStamp;

  if (isPgood && !isCharging)
  {
    state = charged;
  }
  else if (isPgood && isCharging)
  {
    state = charging;
  }
  else if (!isPgood && !isCharging && (batteryLowTime > PM_BAT_LOW_TIMEOUT))
  {
    state = lowPower;
  }
  else
  {
    state = battery;
  }

  return state;
}

void pmEnableExtBatteryCurrMeasuring(uint8_t pin, float ampPerVolt)
{
  extBatCurrDeckPin = pin;
  extBatCurrAmpPerVolt = ampPerVolt;
}

float pmMeasureExtBatteryCurrent(void)
{
  float current;

  if (extBatCurrDeckPin)
  {
    current = analogReadVoltage(extBatCurrDeckPin) * extBatCurrAmpPerVolt;
  }
  else
  {
    current = 0.0;
  }

  return current;
}

void pmEnableExtBatteryVoltMeasuring(uint8_t pin, float multiplier)
{
  extBatVoltDeckPin = pin;
  extBatVoltMultiplier = multiplier;
}

float pmMeasureExtBatteryVoltage(void)
{
  float voltage;

  if (extBatVoltDeckPin)
  {
    voltage = analogReadVoltage(extBatVoltDeckPin) * extBatVoltMultiplier;
  }
  else
  {
    voltage = 0.0;
  }

  return voltage;
}


// return true if battery discharging
bool pmIsDischarging(void) {
    PMStates pmState;
    pmState = pmUpdateState();
    return (pmState == lowPower )|| (pmState == battery);
}

bool isBatLow() {
  return pmState == lowPower;
}

bool isCharging() {
  return pmState == charging;
}

void pmTask(void *param)
{
  PMStates pmStateOld = battery;
  uint32_t tickCount;

  vTaskSetApplicationTaskTag(0, (void*)TASK_PM_ID_NBR);

  tickCount = xTaskGetTickCount();
  batteryLowTimeStamp = tickCount;
  batteryCriticalLowTimeStamp = tickCount;

  pmSetChargeState(charge500mA);
  vTaskDelay(500);

  while(1)
  {
    vTaskDelay(100);
    tickCount = xTaskGetTickCount();

    extBatteryVoltage = pmMeasureExtBatteryVoltage();
    extBatteryVoltageMV = (uint16_t)(extBatteryVoltage * 1000);
    extBatteryCurrent = pmMeasureExtBatteryCurrent();
    batteryLevel = pmBatteryChargeFromVoltage(pmGetBatteryVoltage()) * 10;

    if (pmGetBatteryVoltage() > PM_BAT_LOW_VOLTAGE)
    {
      batteryLowTimeStamp = tickCount;
    }
    if (pmGetBatteryVoltage() > PM_BAT_CRITICAL_LOW_VOLTAGE)
    {
      batteryCriticalLowTimeStamp = tickCount;
    }

    pmState = pmUpdateState();

    if (pmState != pmStateOld)
    {
      // Actions on state change
      switch (pmState)
      {
        case charged:
          ledseqStop(CHG_LED, seq_charging);
          ledseqRun(CHG_LED, seq_charged);
          soundSetEffect(SND_BAT_FULL);
          systemSetCanFly(false);
          break;
        case charging:
          ledseqStop(LOWBAT_LED, seq_lowbat);
          ledseqStop(CHG_LED, seq_charged);
          ledseqRun(CHG_LED, seq_charging);
          soundSetEffect(SND_USB_CONN);
          systemSetCanFly(false);
          break;
        case lowPower:
          ledseqRun(LOWBAT_LED, seq_lowbat);
          soundSetEffect(SND_BAT_LOW);
          systemSetCanFly(true);
          break;
        case battery:
          ledseqStop(CHG_LED, seq_charging);
          ledseqRun(CHG_LED, seq_charged);
          soundSetEffect(SND_USB_DISC);
          systemSetCanFly(true);
          break;
        default:
          systemSetCanFly(true);
          break;
      }
      pmStateOld = pmState;
    }
    // Actions during state
    switch (pmState)
    {
      case charged:
        break;
      case charging:
        {
          uint32_t onTime;

          onTime = pmBatteryChargeFromVoltage(pmGetBatteryVoltage()) *
                   (LEDSEQ_CHARGE_CYCLE_TIME_500MA / 10);
          ledseqSetTimes(seq_charging, onTime, LEDSEQ_CHARGE_CYCLE_TIME_500MA - onTime);
        }
        break;
      case lowPower:
        {
          uint32_t batteryCriticalLowTime;

          batteryCriticalLowTime = tickCount - batteryCriticalLowTimeStamp;
          if (batteryCriticalLowTime > PM_BAT_CRITICAL_LOW_TIMEOUT)
          {
            pmSystemShutdown();
          }
        }
        break;
      case battery:
        {
          if ((commanderGetInactivityTime() > PM_SYSTEM_SHUTDOWN_TIMEOUT))
          {
            pmSystemShutdown();
          }
        }
        break;
      default:
        break;
    }
  }
}

LOG_GROUP_START(pm)
LOG_ADD(LOG_FLOAT, vbat, &batteryVoltage)
LOG_ADD(LOG_UINT16, vbatMV, &batteryVoltageMV)
LOG_ADD(LOG_FLOAT, extVbat, &extBatteryVoltage)
LOG_ADD(LOG_UINT16, extVbatMV, &extBatteryVoltageMV)
LOG_ADD(LOG_FLOAT, extCurr, &extBatteryCurrent)
LOG_ADD(LOG_FLOAT, chargeCurrent, &pmSyslinkInfo.chargeCurrent)
LOG_ADD(LOG_INT8, state, &pmState)
LOG_ADD(LOG_UINT8, batteryLevel, &batteryLevel)
LOG_GROUP_STOP(pm)

>>>>>>> 27067fa4
<|MERGE_RESOLUTION|>--- conflicted
+++ resolved
@@ -1,4 +1,3 @@
-<<<<<<< HEAD
 /**
  *    ||          ____  _ __                           
  * +------+      / __ )(_) /_______________ _____  ___ 
@@ -276,6 +275,14 @@
     return (pmState == lowPower )|| (pmState == battery);
 }
 
+bool isBatLow() {
+  return pmState == lowPower;
+}
+
+bool isCharging() {
+  return pmState == charging;
+}
+
 void pmTask(void *param)
 {
   PMStates pmStateOld = battery;
@@ -288,7 +295,7 @@
   batteryCriticalLowTimeStamp = tickCount;
 
   pmSetChargeState(charge500mA);
-  systemWaitStart();
+  vTaskDelay(500);
 
   while(1)
   {
@@ -395,410 +402,3 @@
 LOG_ADD(LOG_INT8, state, &pmState)
 LOG_ADD(LOG_UINT8, batteryLevel, &batteryLevel)
 LOG_GROUP_STOP(pm)
-=======
-/**
- *    ||          ____  _ __                           
- * +------+      / __ )(_) /_______________ _____  ___ 
- * | 0xBC |     / __  / / __/ ___/ ___/ __ `/_  / / _ \
- * +------+    / /_/ / / /_/ /__/ /  / /_/ / / /_/  __/
- *  ||  ||    /_____/_/\__/\___/_/   \__,_/ /___/\___/
- *
- * Crazyflie control firmware
- *
- * Copyright (C) 2011-2012 Bitcraze AB
- *
- * This program is free software: you can redistribute it and/or modify
- * it under the terms of the GNU General Public License as published by
- * the Free Software Foundation, in version 3.
- *
- * This program is distributed in the hope that it will be useful,
- * but WITHOUT ANY WARRANTY; without even the implied warranty of
- * MERCHANTABILITY or FITNESS FOR A PARTICULAR PURPOSE. See the
- * GNU General Public License for more details.
- *
- * You should have received a copy of the GNU General Public License
- * along with this program. If not, see <http://www.gnu.org/licenses/>.
- *
- * pm.c - Power Management driver and functions.
- */
-
-#include "stm32fxxx.h"
-#include <string.h>
-#include <stdbool.h>
-
-#include "FreeRTOS.h"
-#include "task.h"
-#include "semphr.h"
-
-#include "config.h"
-#include "system.h"
-#include "pm.h"
-#include "led.h"
-#include "log.h"
-#include "ledseq.h"
-#include "commander.h"
-#include "sound.h"
-#include "deck.h"
-
-typedef struct _PmSyslinkInfo
-{
-  union
-  {
-    uint8_t flags;
-    struct
-    {
-      uint8_t chg    : 1;
-      uint8_t pgood  : 1;
-      uint8_t unused : 6;
-    };
-  };
-  float vBat;
-  float chargeCurrent;
-}  __attribute__((packed)) PmSyslinkInfo;
-
-static float    batteryVoltage;
-static uint16_t batteryVoltageMV;
-static float    batteryVoltageMin = 6.0;
-static float    batteryVoltageMax = 0.0;
-
-static float    extBatteryVoltage;
-static uint16_t extBatteryVoltageMV;
-static uint8_t  extBatVoltDeckPin;
-static float    extBatVoltMultiplier;
-static float    extBatteryCurrent;
-static uint8_t  extBatCurrDeckPin;
-static float    extBatCurrAmpPerVolt;
-
-static uint32_t batteryLowTimeStamp;
-static uint32_t batteryCriticalLowTimeStamp;
-static bool isInit;
-static PMStates pmState;
-static PmSyslinkInfo pmSyslinkInfo;
-
-static uint8_t batteryLevel;
-
-static void pmSetBatteryVoltage(float voltage);
-
-const static float bat671723HS25C[10] =
-{
-  3.00, // 00%
-  3.78, // 10%
-  3.83, // 20%
-  3.87, // 30%
-  3.89, // 40%
-  3.92, // 50%
-  3.96, // 60%
-  4.00, // 70%
-  4.04, // 80%
-  4.10  // 90%
-};
-
-void pmInit(void)
-{
-  if(isInit)
-    return;
-  
-  xTaskCreate(pmTask, PM_TASK_NAME,
-              PM_TASK_STACKSIZE, NULL, PM_TASK_PRI, NULL);
-  
-  isInit = true;
-
-  pmSyslinkInfo.vBat = 3.7f;
-  pmSetBatteryVoltage(pmSyslinkInfo.vBat); //TODO remove
-}
-
-bool pmTest(void)
-{
-  return isInit;
-}
-
-/**
- * Sets the battery voltage and its min and max values
- */
-static void pmSetBatteryVoltage(float voltage)
-{
-  batteryVoltage = voltage;
-  batteryVoltageMV = (uint16_t)(voltage * 1000);
-  if (batteryVoltageMax < voltage)
-  {
-    batteryVoltageMax = voltage;
-  }
-  if (batteryVoltageMin > voltage)
-  {
-    batteryVoltageMin = voltage;
-  }
-}
-
-/**
- * Shutdown system
- */
-static void pmSystemShutdown(void)
-{
-#ifdef ACTIVATE_AUTO_SHUTDOWN
-//TODO: Implement syslink call to shutdown
-#endif
-}
-
-/**
- * Returns a number from 0 to 9 where 0 is completely discharged
- * and 9 is 90% charged.
- */
-static int32_t pmBatteryChargeFromVoltage(float voltage)
-{
-  int charge = 0;
-
-  if (voltage < bat671723HS25C[0])
-  {
-    return 0;
-  }
-  if (voltage > bat671723HS25C[9])
-  {
-    return 9;
-  }
-  while (voltage >  bat671723HS25C[charge])
-  {
-    charge++;
-  }
-
-  return charge;
-}
-
-
-float pmGetBatteryVoltage(void)
-{
-  return batteryVoltage;
-}
-
-float pmGetBatteryVoltageMin(void)
-{
-  return batteryVoltageMin;
-}
-
-float pmGetBatteryVoltageMax(void)
-{
-  return batteryVoltageMax;
-}
-
-void pmSyslinkUpdate(SyslinkPacket *slp)
-{
-  if (slp->type == SYSLINK_PM_BATTERY_STATE) {
-    memcpy(&pmSyslinkInfo, &slp->data[0], sizeof(pmSyslinkInfo));
-    pmSetBatteryVoltage(pmSyslinkInfo.vBat);
-  }
-}
-
-void pmSetChargeState(PMChargeStates chgState)
-{
-  // TODO: Send syslink packafe with charge state
-}
-
-PMStates pmUpdateState()
-{
-  PMStates state;
-  bool isCharging = pmSyslinkInfo.chg;
-  bool isPgood = pmSyslinkInfo.pgood;
-  uint32_t batteryLowTime;
-
-  batteryLowTime = xTaskGetTickCount() - batteryLowTimeStamp;
-
-  if (isPgood && !isCharging)
-  {
-    state = charged;
-  }
-  else if (isPgood && isCharging)
-  {
-    state = charging;
-  }
-  else if (!isPgood && !isCharging && (batteryLowTime > PM_BAT_LOW_TIMEOUT))
-  {
-    state = lowPower;
-  }
-  else
-  {
-    state = battery;
-  }
-
-  return state;
-}
-
-void pmEnableExtBatteryCurrMeasuring(uint8_t pin, float ampPerVolt)
-{
-  extBatCurrDeckPin = pin;
-  extBatCurrAmpPerVolt = ampPerVolt;
-}
-
-float pmMeasureExtBatteryCurrent(void)
-{
-  float current;
-
-  if (extBatCurrDeckPin)
-  {
-    current = analogReadVoltage(extBatCurrDeckPin) * extBatCurrAmpPerVolt;
-  }
-  else
-  {
-    current = 0.0;
-  }
-
-  return current;
-}
-
-void pmEnableExtBatteryVoltMeasuring(uint8_t pin, float multiplier)
-{
-  extBatVoltDeckPin = pin;
-  extBatVoltMultiplier = multiplier;
-}
-
-float pmMeasureExtBatteryVoltage(void)
-{
-  float voltage;
-
-  if (extBatVoltDeckPin)
-  {
-    voltage = analogReadVoltage(extBatVoltDeckPin) * extBatVoltMultiplier;
-  }
-  else
-  {
-    voltage = 0.0;
-  }
-
-  return voltage;
-}
-
-
-// return true if battery discharging
-bool pmIsDischarging(void) {
-    PMStates pmState;
-    pmState = pmUpdateState();
-    return (pmState == lowPower )|| (pmState == battery);
-}
-
-bool isBatLow() {
-  return pmState == lowPower;
-}
-
-bool isCharging() {
-  return pmState == charging;
-}
-
-void pmTask(void *param)
-{
-  PMStates pmStateOld = battery;
-  uint32_t tickCount;
-
-  vTaskSetApplicationTaskTag(0, (void*)TASK_PM_ID_NBR);
-
-  tickCount = xTaskGetTickCount();
-  batteryLowTimeStamp = tickCount;
-  batteryCriticalLowTimeStamp = tickCount;
-
-  pmSetChargeState(charge500mA);
-  vTaskDelay(500);
-
-  while(1)
-  {
-    vTaskDelay(100);
-    tickCount = xTaskGetTickCount();
-
-    extBatteryVoltage = pmMeasureExtBatteryVoltage();
-    extBatteryVoltageMV = (uint16_t)(extBatteryVoltage * 1000);
-    extBatteryCurrent = pmMeasureExtBatteryCurrent();
-    batteryLevel = pmBatteryChargeFromVoltage(pmGetBatteryVoltage()) * 10;
-
-    if (pmGetBatteryVoltage() > PM_BAT_LOW_VOLTAGE)
-    {
-      batteryLowTimeStamp = tickCount;
-    }
-    if (pmGetBatteryVoltage() > PM_BAT_CRITICAL_LOW_VOLTAGE)
-    {
-      batteryCriticalLowTimeStamp = tickCount;
-    }
-
-    pmState = pmUpdateState();
-
-    if (pmState != pmStateOld)
-    {
-      // Actions on state change
-      switch (pmState)
-      {
-        case charged:
-          ledseqStop(CHG_LED, seq_charging);
-          ledseqRun(CHG_LED, seq_charged);
-          soundSetEffect(SND_BAT_FULL);
-          systemSetCanFly(false);
-          break;
-        case charging:
-          ledseqStop(LOWBAT_LED, seq_lowbat);
-          ledseqStop(CHG_LED, seq_charged);
-          ledseqRun(CHG_LED, seq_charging);
-          soundSetEffect(SND_USB_CONN);
-          systemSetCanFly(false);
-          break;
-        case lowPower:
-          ledseqRun(LOWBAT_LED, seq_lowbat);
-          soundSetEffect(SND_BAT_LOW);
-          systemSetCanFly(true);
-          break;
-        case battery:
-          ledseqStop(CHG_LED, seq_charging);
-          ledseqRun(CHG_LED, seq_charged);
-          soundSetEffect(SND_USB_DISC);
-          systemSetCanFly(true);
-          break;
-        default:
-          systemSetCanFly(true);
-          break;
-      }
-      pmStateOld = pmState;
-    }
-    // Actions during state
-    switch (pmState)
-    {
-      case charged:
-        break;
-      case charging:
-        {
-          uint32_t onTime;
-
-          onTime = pmBatteryChargeFromVoltage(pmGetBatteryVoltage()) *
-                   (LEDSEQ_CHARGE_CYCLE_TIME_500MA / 10);
-          ledseqSetTimes(seq_charging, onTime, LEDSEQ_CHARGE_CYCLE_TIME_500MA - onTime);
-        }
-        break;
-      case lowPower:
-        {
-          uint32_t batteryCriticalLowTime;
-
-          batteryCriticalLowTime = tickCount - batteryCriticalLowTimeStamp;
-          if (batteryCriticalLowTime > PM_BAT_CRITICAL_LOW_TIMEOUT)
-          {
-            pmSystemShutdown();
-          }
-        }
-        break;
-      case battery:
-        {
-          if ((commanderGetInactivityTime() > PM_SYSTEM_SHUTDOWN_TIMEOUT))
-          {
-            pmSystemShutdown();
-          }
-        }
-        break;
-      default:
-        break;
-    }
-  }
-}
-
-LOG_GROUP_START(pm)
-LOG_ADD(LOG_FLOAT, vbat, &batteryVoltage)
-LOG_ADD(LOG_UINT16, vbatMV, &batteryVoltageMV)
-LOG_ADD(LOG_FLOAT, extVbat, &extBatteryVoltage)
-LOG_ADD(LOG_UINT16, extVbatMV, &extBatteryVoltageMV)
-LOG_ADD(LOG_FLOAT, extCurr, &extBatteryCurrent)
-LOG_ADD(LOG_FLOAT, chargeCurrent, &pmSyslinkInfo.chargeCurrent)
-LOG_ADD(LOG_INT8, state, &pmState)
-LOG_ADD(LOG_UINT8, batteryLevel, &batteryLevel)
-LOG_GROUP_STOP(pm)
-
->>>>>>> 27067fa4
