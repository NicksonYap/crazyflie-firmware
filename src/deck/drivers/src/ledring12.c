--- conflicted
+++ resolved
@@ -692,45 +692,6 @@
 
   rssiId = logGetVarId("radio", "rssi");
   rssi = logGetFloat(rssiId);
-<<<<<<< HEAD
-
-  for (i = 0; i < NBR_LEDS; i++) {
-	if(isConnected){
-      buffer[i][0] = LIMIT(LINSCALE(badRssi, goodRssi, 255, 0, rssi)); // Red (bad)
-	  buffer[i][1] = LIMIT(LINSCALE(badRssi, goodRssi, 0, 255, rssi)); // Green (good)
-	  buffer[i][2] = 0; // Blue
-	}else{
-//	  buffer[i][0] = 255; // Red
-//	  buffer[i][1] = 0; // Green
-//	  buffer[i][2] = 0; // Blue
-
-	  buffer[i][0] = 100; // Red
-	  buffer[i][1] = 100; // Green
-	  buffer[i][2] = 100; // Blue
-	}
-  }
-}
-
-/**
- * An effect that shows the Lighthouse Reception Rate on the LED ring.
- *
- * Red means bad, green means good.
- */
-static float badRate = 0, goodRate = 60; //will max at 60Hz for 1 BS, and 120Hz for 2 BS, but we only want to know if position was even received
-static void lighthouseRateEffect(uint8_t buffer[][3], bool reset)
-{
-  int i;
-  static int posRtId;
-  float posRt;
-
-  posRtId = logGetVarId("lighthouse", "posRt"); //rate of successful retrieval of position data
-  posRt = logGetFloat(posRtId);
-
-  for (i = 0; i < NBR_LEDS; i++) {
-    buffer[i][0] = LIMIT(LINSCALE(badRate, goodRate, 255, 0, posRt)); // Red (bad)
-    buffer[i][1] = LIMIT(LINSCALE(badRate, goodRate, 0, 255, posRt)); // Green (good)
-    buffer[i][2] = 0; // Blue
-=======
   uint8_t rssi_scaled = LIMIT(LINSCALE(badRssi, goodRssi, 0, 255, rssi));
 
   for (i = 0; i < NBR_LEDS; i++) {
@@ -743,7 +704,28 @@
       buffer[i][1] = 100; // Green
       buffer[i][2] = 100; // Blue
     }
->>>>>>> ec2ad65c
+  }
+}
+
+/**
+ * An effect that shows the Lighthouse Reception Rate on the LED ring.
+ *
+ * Red means bad, green means good.
+ */
+static float badRate = 0, goodRate = 60; //will max at 60Hz for 1 BS, and 120Hz for 2 BS, but we only want to know if position was even received
+static void lighthouseRateEffect(uint8_t buffer[][3], bool reset)
+{
+  int i;
+  static int posRtId;
+  float posRt;
+
+  posRtId = logGetVarId("lighthouse", "posRt"); //rate of successful retrieval of position data
+  posRt = logGetFloat(posRtId);
+
+  for (i = 0; i < NBR_LEDS; i++) {
+    buffer[i][0] = LIMIT(LINSCALE(badRate, goodRate, 255, 0, posRt)); // Red (bad)
+    buffer[i][1] = LIMIT(LINSCALE(badRate, goodRate, 0, 255, posRt)); // Green (good)
+    buffer[i][2] = 0; // Blue
   }
 }
 
