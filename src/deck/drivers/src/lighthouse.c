/**
 *    ||          ____  _ __
 * +------+      / __ )(_) /_______________ _____  ___
 * | 0xBC |     / __  / / __/ ___/ ___/ __ `/_  / / _ \
 * +------+    / /_/ / / /_/ /__/ /  / /_/ / / /_/  __/
 *  ||  ||    /_____/_/\__/\___/_/   \__,_/ /___/\___/
 *
 * Crazyflie control firmware
 *
 * Copyright (C) 2018 Bitcraze AB
 *
 * Permission is hereby granted, free of charge, to any person obtaining a copy
 * of this software and associated documentation files (the "Software"), to deal
 * in the Software without restriction, including without limitation the rights
 * to use, copy, modify, merge, publish, distribute, sublicense, and/or sell
 * copies of the Software, and to permit persons to whom the Software is
 * furnished to do so, subject to the following conditions:
 *
 * The above copyright notice and this permission notice shall be included in
 * all copies or substantial portions of the Software.
 *
 * THE SOFTWARE IS PROVIDED "AS IS", WITHOUT WARRANTY OF ANY KIND, EXPRESS OR
 * IMPLIED, INCLUDING BUT NOT LIMITED TO THE WARRANTIES OF MERCHANTABILITY,
 * FITNESS FOR A PARTICULAR PURPOSE AND NONINFRINGEMENT.  IN NO EVENT SHALL THE
 * AUTHORS OR COPYRIGHT HOLDERS BE LIABLE FOR ANY CLAIM, DAMAGES OR OTHER
 * LIABILITY, WHETHER IN AN ACTION OF CONTRACT, TORT OR OTHERWISE, ARISING FROM,
 * OUT OF OR IN CONNECTION WITH THE SOFTWARE OR THE USE OR OTHER DEALINGS IN
 * THE SOFTWARE.
 *
 * lighthouse.c: lighthouse tracking system receiver
 */

#include <math.h>
#include <stdbool.h>
#include <stdint.h>

#include "system.h"
#include "deck.h"
#include "log.h"

#include "config.h"
#include "FreeRTOS.h"
#include "task.h"

#define DEBUG_MODULE "LH"
#include "debug.h"
#include "uart1.h"
#include "lh_bootloader.h"

#include "pulse_processor.h"
#include "lighthouse.h"

#include "estimator.h"

<<<<<<< HEAD
//#ifndef DISABLE_LIGHTHOUSE_DRIVER
//  #define DISABLE_LIGHTHOUSE_DRIVER 1
//#endif

baseStationGeometry_t baseStationsGeometry[] = {
{.origin = {-0.620698, 3.103737, 1.908882, }, .mat = {{0.999437, 0.003108, -0.033399, }, {0.017487, 0.801411, 0.597858, }, {0.028624, -0.598106, 0.800906, }, }},
{.origin = {2.592734, 3.110301, -1.056473, }, .mat = {{0.051417, -0.654252, 0.754527, }, {-0.003533, 0.755402, 0.655252, }, {-0.998671, -0.036357, 0.036529, }, }},
=======
#ifdef LH_FLASH_DECK
#include "lh_flasher.h"
#endif

#ifndef DISABLE_LIGHTHOUSE_DRIVER
  #define DISABLE_LIGHTHOUSE_DRIVER 1
#endif

baseStationGeometry_t lighthouseBaseStationsGeometry[2]  = {
  {.origin = {-1.866722, 2.229666, 1.521226, }, .mat = {{0.710527, 0.378001, -0.593521, }, {0.027454, 0.827931, 0.560158, }, {0.703134, -0.414302, 0.577889, }, }},
  {.origin = {2.158244, 2.287099, -1.858179, }, .mat = {{-0.645509, -0.380170, 0.662412, }, {0.017664, 0.859648, 0.510581, }, {-0.763548, 0.341286, -0.548195, }, }},
>>>>>>> 3b25f15e
};


#if DISABLE_LIGHTHOUSE_DRIVER == 0

#define STR2(x) #x
#define STR(x) STR2(x)

#define INCBIN(name, file) \
    __asm__(".section .rodata\n" \
            ".global incbin_" STR(name) "_start\n" \
            ".align 4\n" \
            "incbin_" STR(name) "_start:\n" \
            ".incbin \"" file "\"\n" \
            \
            ".global incbin_" STR(name) "_end\n" \
            ".align 1\n" \
            "incbin_" STR(name) "_end:\n" \
            ".byte 0\n" \
            ".align 4\n" \
            STR(name) "Size:\n" \
            ".int incbin_" STR(name) "_end - incbin_" STR(name) "_start\n" \
    ); \
    extern const __attribute__((aligned(4))) void* incbin_ ## name ## _start; \
    extern const void* incbin_ ## name ## _end; \
    extern const int name ## Size; \
    static const __attribute__((used)) unsigned char* name = (unsigned char*) & incbin_ ## name ## _start; \

INCBIN(bitstream, "lighthouse.bin");

static void checkVersionAndBoot();

static bool isInit = false;

static pulseProcessorResult_t angles[PULSE_PROCESSOR_N_SENSORS];

// Stats
static int serialFrameCount = 0;
static int frameCount = 0;
static int cycleCount = 0;
static int positionCount = 0;

static float serialFrameRate = 0.0;
static float frameRate = 0.0;
static float cycleRate = 0.0;
static float positionRate = 0.0;

bool lightHouseDeckHasCalculateAPosition = false;

static uint16_t pulseWidth[PULSE_PROCESSOR_N_SENSORS];

static uint32_t latestStatsTimeMs = 0;

typedef union frame_u {
  struct {
    uint32_t timestamp:29;
    uint32_t sensor:3;
    uint16_t width;
    uint8_t sync;
  } __attribute__((packed));
  char data[7];
} __attribute__((packed)) frame_t;

static bool getFrame(frame_t *frame)
{
  int syncCounter = 0;
  for(int i=0; i<7; i++) {
    uart1Getchar(&frame->data[i]);
    if (frame->data[i] != 0) {
      syncCounter += 1;
    }
  }
  return (frame->sync == 0 || (syncCounter==7));
}

static void resetStats() {
  serialFrameCount = 0;
  frameCount = 0;
  cycleCount = 0;
  positionCount = 0;
}

static void calculateStats(uint32_t nowMs) {
  double time = (nowMs - latestStatsTimeMs) / 1000.0;
  serialFrameRate = serialFrameCount / time;
  frameRate = frameCount / time;
  cycleRate = cycleCount / time;
  positionRate = positionCount / time;

  resetStats();
}

static float delta;
static vec3d position;
static positionMeasurement_t ext_pos;
static void estimatePosition(pulseProcessorResult_t angles[]) {
  memset(&ext_pos, 0, sizeof(ext_pos));
  int sensorsUsed = 0;

  // Average over all sensors with valid data
  for (size_t sensor = 0; sensor < PULSE_PROCESSOR_N_SENSORS; sensor++) {
      if (angles[sensor].validCount == 4) {
        lighthouseGeometryGetPosition(lighthouseBaseStationsGeometry, (void*)angles[sensor].angles, position, &delta);

        ext_pos.x -= position[2];
        ext_pos.y -= position[0];
        ext_pos.z += position[1];
        sensorsUsed++;

        positionCount++;
      }
  }

  ext_pos.x /= sensorsUsed;
  ext_pos.y /= sensorsUsed;
  ext_pos.z /= sensorsUsed;

  // Make sure we feed sane data into the estimator
  if (!isfinite(ext_pos.pos[0]) || !isfinite(ext_pos.pos[1]) || !isfinite(ext_pos.pos[2])) {
    return;
  }

  lightHouseDeckHasCalculateAPosition = true;

  ext_pos.stdDev = 0.01;
  estimatorEnqueuePosition(&ext_pos);
}

static void lighthouseTask(void *param)
{
  bool synchronized = false;
  int syncCounter = 0;
  char c;
  static frame_t frame;
  static pulseProcessor_t ppState = {};

  int basestation;
  int axis;

  systemWaitStart();

#ifdef LH_FLASH_DECK
  // Flash deck bootloader using SPI (factory and recovery flashing)
  lhflashInit();
  lhflashFlashBootloader();
#endif

  // Boot the deck firmware
  checkVersionAndBoot();

  while(1) {
    // Synchronize
    syncCounter = 0;
    while (!synchronized) {
      
      uart1Getchar(&c);
      if (c != 0) {
        syncCounter += 1;
      } else {
        syncCounter = 0;
      }
      synchronized = syncCounter == 7;
    }

    DEBUG_PRINT("Synchronized!\n");

    // Receive data until being desynchronized
    synchronized = getFrame(&frame);
    while(synchronized) {
      if (frame.sync != 0) {
        synchronized = getFrame(&frame);
        memset(pulseWidth, 0, sizeof(pulseWidth[0])*PULSE_PROCESSOR_N_SENSORS);
        continue;
      }

      serialFrameCount++;

      pulseWidth[frame.sensor] = frame.width;

      if (pulseProcessorProcessPulse(&ppState, frame.sensor, frame.timestamp, frame.width, angles, &basestation, &axis)) {
        frameCount++;
        if (basestation == 1 && axis == 1) {
          cycleCount++;
          estimatePosition(angles);
          for (size_t sensor = 0; sensor < PULSE_PROCESSOR_N_SENSORS; sensor++) {
            angles[sensor].validCount = 0;
          }
        }
      }

      uint32_t nowMs = T2M(xTaskGetTickCount());
      if ((nowMs - latestStatsTimeMs) > 1000) {
        calculateStats(nowMs);
        latestStatsTimeMs = nowMs;
      }

      synchronized = getFrame(&frame);
      if (frame.sync != 0) {
        synchronized = getFrame(&frame);
        continue;
      }
    }
  }
}

static void checkVersionAndBoot()
{

  uint8_t bootloaderVersion = 0;
  lhblGetVersion(&bootloaderVersion);
  DEBUG_PRINT("Lighthouse bootloader version: %d\n", bootloaderVersion);

  // Wakeup mem
  lhblFlashWakeup();
  vTaskDelay(M2T(1));

  // Checking if first and last 64 bytes of bitstream are identical
  // Also decoding bitstream version for console
  static char deckBitstream[65];
  lhblFlashRead(LH_FW_ADDR, 64, (uint8_t*)deckBitstream);
  deckBitstream[64] = 0;
  int deckVersion = strtol(&deckBitstream[2], NULL, 10);
  int embeddedVersion = strtol((char*)&bitstream[2], NULL, 10);

  bool identical = true;
  if (memcmp(deckBitstream, bitstream, 64)) {
    DEBUG_PRINT("Fail comparing begining\n");
    identical = false;
  }

  lhblFlashRead(LH_FW_ADDR + (bitstreamSize - 64), 64, (uint8_t*)deckBitstream);
  if (memcmp(deckBitstream, &bitstream[(bitstreamSize - 64)], 64)) {
    DEBUG_PRINT("Fail comparing end\n");
    identical = false;
  }

  if (identical == false) {
    DEBUG_PRINT("Deck has version %d and we embeed version %d\n", deckVersion, embeddedVersion);
    DEBUG_PRINT("Updating deck with embedded version!\n");

    // Erase LH deck FW
    lhblFlashEraseFirmware();

    // Flash LH deck FW
    if (lhblFlashWriteFW((uint8_t*)bitstream, bitstreamSize)) {
      DEBUG_PRINT("FW updated [OK]\n");
    } else {
      DEBUG_PRINT("FW updated [FAILED]\n");
    }
  }

  // Launch LH deck FW
  DEBUG_PRINT("Firmware version %d verified, booting deck!\n", deckVersion);
  lhblBootToFW();
}

static void lighthouseInit(DeckInfo *info)
{
  if (isInit) return;

  uart1Init(230400);
  lhblInit(I2C1_DEV);
  
  xTaskCreate(lighthouseTask, "LH",
              configMINIMAL_STACK_SIZE, NULL, /*priority*/1, NULL);

  isInit = true;
}


static const DeckDriver lighthouse_deck = {
  .vid = 0xBC,
  .pid = 0x10,
  .name = "bcLighthouse4",

  .usedGpio = 0,  // FIXME: set the used pins
  .requiredEstimator = kalmanEstimator,

  .init = lighthouseInit,
};


DECK_DRIVER(lighthouse_deck);

LOG_GROUP_START(lighthouse)
LOG_ADD(LOG_FLOAT, angle0x, &angles[0].angles[0][0])
LOG_ADD(LOG_FLOAT, angle0y, &angles[0].angles[1][0])
LOG_ADD(LOG_FLOAT, angle1x, &angles[0].angles[0][1])
LOG_ADD(LOG_FLOAT, angle1y, &angles[0].angles[1][1])
LOG_ADD(LOG_FLOAT, x, &position[0])
LOG_ADD(LOG_FLOAT, y, &position[1])
LOG_ADD(LOG_FLOAT, z, &position[2])
LOG_ADD(LOG_FLOAT, delta, &delta)

LOG_ADD(LOG_FLOAT, serRt, &serialFrameRate)
LOG_ADD(LOG_FLOAT, frmRt, &frameRate)
LOG_ADD(LOG_FLOAT, cycleRt, &cycleRate)
LOG_ADD(LOG_FLOAT, posRt, &positionRate)

LOG_ADD(LOG_UINT16, width0, &pulseWidth[0])
#if PULSE_PROCESSOR_N_SENSORS > 1
LOG_ADD(LOG_UINT16, width1, &pulseWidth[1])
#endif
#if PULSE_PROCESSOR_N_SENSORS > 2
LOG_ADD(LOG_UINT16, width2, &pulseWidth[2])
#endif
#if PULSE_PROCESSOR_N_SENSORS > 3
LOG_ADD(LOG_UINT16, width3, &pulseWidth[3])
#endif
LOG_GROUP_STOP(lighthouse)


#endif // DISABLE_LIGHTHOUSE_DRIVER<|MERGE_RESOLUTION|>--- conflicted
+++ resolved
@@ -52,27 +52,17 @@
 
 #include "estimator.h"
 
-<<<<<<< HEAD
+#ifdef LH_FLASH_DECK
+#include "lh_flasher.h"
+#endif
+
 //#ifndef DISABLE_LIGHTHOUSE_DRIVER
 //  #define DISABLE_LIGHTHOUSE_DRIVER 1
 //#endif
 
-baseStationGeometry_t baseStationsGeometry[] = {
+baseStationGeometry_t lighthouseBaseStationsGeometry[2]  = {
 {.origin = {-0.620698, 3.103737, 1.908882, }, .mat = {{0.999437, 0.003108, -0.033399, }, {0.017487, 0.801411, 0.597858, }, {0.028624, -0.598106, 0.800906, }, }},
 {.origin = {2.592734, 3.110301, -1.056473, }, .mat = {{0.051417, -0.654252, 0.754527, }, {-0.003533, 0.755402, 0.655252, }, {-0.998671, -0.036357, 0.036529, }, }},
-=======
-#ifdef LH_FLASH_DECK
-#include "lh_flasher.h"
-#endif
-
-#ifndef DISABLE_LIGHTHOUSE_DRIVER
-  #define DISABLE_LIGHTHOUSE_DRIVER 1
-#endif
-
-baseStationGeometry_t lighthouseBaseStationsGeometry[2]  = {
-  {.origin = {-1.866722, 2.229666, 1.521226, }, .mat = {{0.710527, 0.378001, -0.593521, }, {0.027454, 0.827931, 0.560158, }, {0.703134, -0.414302, 0.577889, }, }},
-  {.origin = {2.158244, 2.287099, -1.858179, }, .mat = {{-0.645509, -0.380170, 0.662412, }, {0.017664, 0.859648, 0.510581, }, {-0.763548, 0.341286, -0.548195, }, }},
->>>>>>> 3b25f15e
 };
 
 
