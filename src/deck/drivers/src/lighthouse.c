--- conflicted
+++ resolved
@@ -56,23 +56,13 @@
 #include "lh_flasher.h"
 #endif
 
-<<<<<<< HEAD
 //#ifndef DISABLE_LIGHTHOUSE_DRIVER
 //  #define DISABLE_LIGHTHOUSE_DRIVER 1
 //#endif
 
 baseStationGeometry_t lighthouseBaseStationsGeometry[2]  = {
-{.origin = {-0.620698, 3.103737, 1.908882, }, .mat = {{0.999437, 0.003108, -0.033399, }, {0.017487, 0.801411, 0.597858, }, {0.028624, -0.598106, 0.800906, }, }},
-{.origin = {2.592734, 3.110301, -1.056473, }, .mat = {{0.051417, -0.654252, 0.754527, }, {-0.003533, 0.755402, 0.655252, }, {-0.998671, -0.036357, 0.036529, }, }},
-=======
-#ifndef DISABLE_LIGHTHOUSE_DRIVER
-  // #define DISABLE_LIGHTHOUSE_DRIVER 1
-#endif
-
-baseStationGeometry_t lighthouseBaseStationsGeometry[2]  = {
 {.origin = {-0.542299, 3.152727, 1.958483, }, .mat = {{0.999975, -0.007080, -0.000000, }, {0.005645, 0.797195, 0.603696, }, {-0.004274, -0.603681, 0.797215, }, }},
 {.origin = {2.563488, 3.112367, -1.062398, }, .mat = {{0.034269, -0.647552, 0.761251, }, {-0.012392, 0.761364, 0.648206, }, {-0.999336, -0.031647, 0.018067, }, }},
->>>>>>> f92f7e1b
 };
 
 
