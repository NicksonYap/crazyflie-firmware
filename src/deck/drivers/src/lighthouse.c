--- conflicted
+++ resolved
@@ -57,15 +57,9 @@
 #include "lh_flasher.h"
 #endif
 
-<<<<<<< HEAD
-#ifndef DISABLE_LIGHTHOUSE_DRIVER
-  #define DISABLE_LIGHTHOUSE_DRIVER 1
-#endif
-=======
 //#ifndef DISABLE_LIGHTHOUSE_DRIVER
 //  #define DISABLE_LIGHTHOUSE_DRIVER 1
 //#endif
->>>>>>> 27067fa4
 
 baseStationGeometry_t lighthouseBaseStationsGeometry[2]  = {
 {.origin = {-0.542299, 3.152727, 1.958483, }, .mat = {{0.999975, -0.007080, -0.000000, }, {0.005645, 0.797195, 0.603696, }, {-0.004274, -0.603681, 0.797215, }, }},
