/**
 *    ||          ____  _ __
 * +------+      / __ )(_) /_______________ _____  ___
 * | 0xBC |     / __  / / __/ ___/ ___/ __ `/_  / / _ \
 * +------+    / /_/ / / /_/ /__/ /  / /_/ / / /_/  __/
 *  ||  ||    /_____/_/\__/\___/_/   \__,_/ /___/\___/
 *
 * Crazyflie control firmware
 *
 * Copyright (C) 2018 Bitcraze AB
 *
 * Permission is hereby granted, free of charge, to any person obtaining a copy
 * of this software and associated documentation files (the "Software"), to deal
 * in the Software without restriction, including without limitation the rights
 * to use, copy, modify, merge, publish, distribute, sublicense, and/or sell
 * copies of the Software, and to permit persons to whom the Software is
 * furnished to do so, subject to the following conditions:
 *
 * The above copyright notice and this permission notice shall be included in
 * all copies or substantial portions of the Software.
 *
 * THE SOFTWARE IS PROVIDED "AS IS", WITHOUT WARRANTY OF ANY KIND, EXPRESS OR
 * IMPLIED, INCLUDING BUT NOT LIMITED TO THE WARRANTIES OF MERCHANTABILITY,
 * FITNESS FOR A PARTICULAR PURPOSE AND NONINFRINGEMENT.  IN NO EVENT SHALL THE
 * AUTHORS OR COPYRIGHT HOLDERS BE LIABLE FOR ANY CLAIM, DAMAGES OR OTHER
 * LIABILITY, WHETHER IN AN ACTION OF CONTRACT, TORT OR OTHERWISE, ARISING FROM,
 * OUT OF OR IN CONNECTION WITH THE SOFTWARE OR THE USE OR OTHER DEALINGS IN
 * THE SOFTWARE.
 *
 * lighthouse.c: lighthouse tracking system receiver
 */

#include <math.h>
#include <stdbool.h>
#include <stdint.h>

#include "system.h"
#include "deck.h"
#include "log.h"
#include "param.h"

#include "config.h"
#include "FreeRTOS.h"
#include "task.h"

#define DEBUG_MODULE "LH"
#include "debug.h"
#include "uart1.h"
#include "lh_bootloader.h"

#include "pulse_processor.h"
#include "lighthouse.h"

#include "estimator.h"

#include "estimator_kalman.h"
#include <arm_math.h>

#ifdef LH_FLASH_DECK
#include "lh_flasher.h"
#endif

//#ifndef DISABLE_LIGHTHOUSE_DRIVER
//  #define DISABLE_LIGHTHOUSE_DRIVER 1
//#endif

//Origins and Rotation Matrixes converted to World, because Rotation Matrix from Kalman Estimator is wrt World
baseStationGeometry_t lighthouseBaseStationsGeometry[2]  = {
{.origin = { 1.736229,  2.611738, 2.682860, }, .mat = {{-0.855681, -0.345626, 0.385167, }, {0.516858, -0.607955, 0.602701, }, {0.025856, 0.714796, 0.698855, }, }},
{.origin = {-1.372339, -2.375781, 2.739366, }, .mat = {{0.840995, 0.307949, -0.444853, }, {-0.534727, 0.598345, -0.596699, }, {0.082423, 0.739696, 0.667874, }, }},
};

//Sensor Positions wrt World
vec3d lighthouseSensorsGeometry[PULSE_PROCESSOR_N_SENSORS] = {
		{-0.0150,  0.0075, 0},
		{-0.0150, -0.0075, 0},
		{ 0.0150,  0.0075, 0},
		{ 0.0150, -0.0075, 0},
};

vec3d S[PULSE_PROCESSOR_N_SENSORS][PULSE_PROCESSOR_N_SENSORS];

// Uncomment if you want to force the Crazyflie to reflash the deck at each startup
// #define FORCE_FLASH true

#define LH_FPGA_RESET DECK_GPIO_RX2

static uint32_t TS_DIFF(uint32_t x, uint32_t y) {
  const uint32_t bitmask = (1 << TIMESTAMP_BITWIDTH) - 1;
  return (x - y) & bitmask;
}

static bool isInit = false;

#if DISABLE_LIGHTHOUSE_DRIVER == 0

#ifndef FORCE_FLASH
#define FORCE_FLASH false
#endif

#define STR2(x) #x
#define STR(x) STR2(x)

#define INCBIN(name, file) \
    __asm__(".section .rodata\n" \
            ".global incbin_" STR(name) "_start\n" \
            ".align 4\n" \
            "incbin_" STR(name) "_start:\n" \
            ".incbin \"" file "\"\n" \
            \
            ".global incbin_" STR(name) "_end\n" \
            ".align 1\n" \
            "incbin_" STR(name) "_end:\n" \
            ".byte 0\n" \
            ".align 4\n" \
            STR(name) "Size:\n" \
            ".int incbin_" STR(name) "_end - incbin_" STR(name) "_start\n" \
    ); \
    extern const __attribute__((aligned(4))) void* incbin_ ## name ## _start; \
    extern const void* incbin_ ## name ## _end; \
    extern const int name ## Size; \
    static const __attribute__((used)) unsigned char* name = (unsigned char*) & incbin_ ## name ## _start; \

INCBIN(bitstream, "lighthouse.bin");

static void checkVersionAndBoot();

static pulseProcessorResult_t angles[PULSE_PROCESSOR_N_SENSORS];

// Stats
static bool comSynchronized = false;

static uint16_t serialFrameCount = 0;
static uint16_t frameCount = 0;
static uint16_t positionCount = 0;

static float serialFrameRate = 0.0;
static float frameRate = 0.0;
static float positionRate = 0.0;
<<<<<<< HEAD

bool lightHouseDeckHasCalculateAPosition = false;

static uint16_t pulseWidth[PULSE_PROCESSOR_N_SENSORS];
=======
//static uint16_t pulseWidth[PULSE_PROCESSOR_N_SENSORS];
>>>>>>> 47cb038d

static uint32_t latestStatsTimeMs = 0;

typedef union frame_u {
  struct {
    uint32_t timestamp:29;
    uint32_t sensor:3;
    uint16_t width;
    uint8_t sync;
  } __attribute__((packed));
  char data[7];
} __attribute__((packed)) frame_t;

static bool getFrame(frame_t *frame)
{
  uint8_t syncCounter = 0;
  for(uint8_t i=0; i<7; i++) {
    uart1Getchar(&frame->data[i]);
    if (frame->data[i] != 0) {
      syncCounter += 1;
    }
  }
  return (frame->sync == 0 || (syncCounter==7));
}

static void resetStats() {
  serialFrameCount = 0;
  frameCount = 0;
  positionCount = 0;
}

static void calculateStats(uint32_t nowMs) {
  double time = (nowMs - latestStatsTimeMs) / 1000.0;
  serialFrameRate = serialFrameCount / time;
  frameRate = frameCount / time;
  positionRate = positionCount / time;

  resetStats();
}

<<<<<<< HEAD
static float delta;
static vec3d position;
static positionMeasurement_t ext_pos;
static float deltaLog;

static void estimatePosition(pulseProcessorResult_t angles[]) {
  memset(&ext_pos, 0, sizeof(ext_pos));
  int sensorsUsed = 0;
=======
static positionMeasurement_t ext_pos;
static float deltaLog;

typedef struct ray_s {
  uint8_t sensor;
  uint8_t baseStation;
} __attribute__((packed)) ray_t;

>>>>>>> 47cb038d

void estimatePosition(pulseProcessor_t *state, pulseProcessorResult_t angles[])
{

	#define MAX_RAYS PULSE_PROCESSOR_N_SENSORS*2  //given 2 base stations and 4 sensors, only possible to obtain in total of 8 unique rays
  ray_t rays[MAX_RAYS] = {0}; //stores all possible rays between all & and basestations

	uint8_t rays_count = 0;
	uint8_t uniqueSensorsInvolved = 0; //number of different sensors to be involved in the position calculation
	bool isBaseStationInvolved[2] = {0}; //different basestations to be involved
	{
		uint32_t startT = T2M(xTaskGetTickCount());
		for (uint8_t sensor = 0; sensor < PULSE_PROCESSOR_N_SENSORS; sensor++) {
			bool isSensorInvolved = false; //has the sensor in this loop been involved already
			for (uint8_t baseStation = 0; baseStation < 2; baseStation++) {

				uint8_t validAxisCount  = 0;
				for (uint8_t axis = 0; axis < 2; axis++) {
					//require valid horizontal and vertical sweeps

	//				uint32_t timestamp = angles[sensor].timestamps[baseStation][axis];
					uint32_t timestamp_i = angles[sensor].timestamps_i[baseStation][axis];

	//				if(timestamp != 0 && timestamp_i != 0) {
					if(timestamp_i != 0) {

  //				// possible need to compare timestamps from FPGA point of view, but overflows in 11 sec
	//				sweepDirection_j = X = 0
	//				sweepDirection_k = Y = 1
	//				uint32_t currentSync;
	//				if(baseStation == 0 && axis == 0){
	//					currentSync = state->currentSync0X;
	//				}else if(baseStation == 0 && axis == 1){
	//					currentSync = state->currentSync0Y;
	//				}else if(baseStation == 1 && axis == 0){
	//					currentSync = state->currentSync1X;
	//				}else if(baseStation == 1 && axis == 1){
	//					currentSync = state->currentSync1Y;
	//				}
	//				uint32_t currentSync = state->currentSync;

	//				int delta = TS_DIFF(currentSync, timestamp); //delta wrt FPGA
						int delta_i = startT - timestamp_i; //delta wrt CF

	//					if(delta < 400000){ //1 sweep/frame/axis only
	//					if(delta < 400000*2){ //2 sweeps/frames/axes, 1 cycle

//					if(delta_i < 27){//previous readings just slightly older than 1.5 cycles (more accurately 1/60*1000 * 1.5) (min steps: 0, 8/9, 16/17, 25/26)
	//					if(delta_i < 34){//previous readings just slightly older than 2 cycles (more accurately 1/60*1000 * 2)

						if(delta_i < 31){//previous readings cannot never be older than 2 cycles (1/60*1000 * 2), but capture all possible 1.5 cycles (more accurately 1/60*1000 * 1.5) (min steps: 0, 8/9, 16/17, 25/26)
							validAxisCount++;//should be 60hz per sensor
						}
					}
				}

				if(validAxisCount >= 2){

					pulseProcessorApplyCalibration2(state, angles, baseStation, sensor); //makes sure the angles for the sensor and basestation are calibrated
					//TODO: should cache the calibrations

					rays[rays_count].sensor = sensor;
					rays[rays_count].baseStation = baseStation;

					rays_count++;

					isBaseStationInvolved[baseStation] = true; //particular basestation was involved

					if(!isSensorInvolved){
						isSensorInvolved = true; //the sensor in this loop been involved already
						uniqueSensorsInvolved++; //increment the number of different sensors involved
					}

				}

			}

		}
	}

	//for every invocation, not necessarily rays are unique, but out of all the rays, one of them will surely be new (angle from an axis was updated)
	//so the combination of rays is unique as a whole (some may have been used in previous invocation)

	bool noSingleBaseStation = isBaseStationInvolved[0] && isBaseStationInvolved[1] && uniqueSensorsInvolved >= 2; //condition to ignore pairs of rays from only 1 BS (error prone)

	//  if(rays_count >= 8){ //test if all 8 rays at 1 go was possible
  if(rays_count >= 2){ //require at least two rays

    uint8_t ray_pairs_count = 0;

		for (uint8_t i = 0; i < rays_count; i++) {
			for (uint8_t j = 0; j < rays_count; j++) {

				if(rays[i].sensor != rays[j].sensor || rays[i].baseStation != rays[j].baseStation){ //must have either different basestations, or different sensors, or both


					if(noSingleBaseStation && rays[i].baseStation == rays[j].baseStation){
						//for sake of efficiency,
						//just drop single basestation ray pairs if there are 2 basestations in view, and if at least 2 sensors detected
						//otherwise, continue the inefficient but necessary computation of all possible pairs
					 continue;
					}

					static vec3d D = {0}; //0 by default, likely rays fall on same sensor

					if(rays[i].sensor != rays[j].sensor){ //if rays do not fall on same sensor, find the vector between sensors
						float R[3][3]; //Estimated rotation matrix of the Sensors
						estimatorKalmanGetEstimatedRotationMatrix(R);
						arm_matrix_instance_f32 R_mat = {3, 3, R};

//						vec3d S = {}; //the vector between the 2 sensors
//						arm_sub_f32(lighthouseSensorsGeometry[rays[j].sensor], lighthouseSensorsGeometry[rays[i].sensor], S, vec3d_size);
//						arm_matrix_instance_f32 S_mat = {3, 1, S};

						arm_matrix_instance_f32 S_mat = {3, 1, S[rays[j].sensor][rays[i].sensor]}; //use pre-computed values for speed
						arm_matrix_instance_f32 D_mat = {3, 1, D};
						arm_mat_mult_f32(&R_mat, &S_mat, &D_mat);
					}


					bool fitSuccess = false;

					static vec3d pt0;
					static vec3d pt1;

					{
						static vec3d origin_i, origin_j, direction_i, direction_j;
						calc_ray_vec(&lighthouseBaseStationsGeometry[rays[i].baseStation], angles[rays[i].sensor].correctedAngles[rays[i].baseStation][0], angles[rays[i].sensor].correctedAngles[rays[i].baseStation][1], direction_i, origin_i);
						calc_ray_vec(&lighthouseBaseStationsGeometry[rays[j].baseStation], angles[rays[j].sensor].correctedAngles[rays[j].baseStation][0], angles[rays[j].sensor].correctedAngles[rays[j].baseStation][1], direction_j, origin_j);
						//TODO: should probably cache results of calc_ray_vec

						fitSuccess = lighthouseGeometryBestFitBetweenRays(origin_i, origin_j, direction_i, direction_j, D, pt0, pt1);
					}

					if (fitSuccess){

						vec3d pt_mid;
						{
							vec3d pt10_half;
							{
								vec3d pt10;
								arm_sub_f32(pt1, pt0, pt10, vec3d_size);
								arm_scale_f32(pt10, 0.5, pt10_half, vec3d_size);
							}
							arm_add_f32(pt0, pt10_half, pt_mid, vec3d_size);
						}


						if(ray_pairs_count == 0){
							memset(&ext_pos, 0, sizeof(ext_pos)); //reset ext_pos once
						}
						ext_pos.x += pt_mid[0];
						ext_pos.y += pt_mid[1];
						ext_pos.z += pt_mid[2];
						ray_pairs_count++;


						if(ray_pairs_count >= 12){
							break; //just stop if more than 12 (mainly if using values from both basestations)
						}
					}
				}
		  }
			if(ray_pairs_count >= 12){
				break; //just stop if more than 12 (mainly if using values from both basestations)
			}
	  }


		if(ray_pairs_count > 0){
			ext_pos.x /= ray_pairs_count;
			ext_pos.y /= ray_pairs_count;
			ext_pos.z /= ray_pairs_count;

		  // Make sure we feed sane data into the estimator
		  if (!isfinite(ext_pos.pos[0]) || !isfinite(ext_pos.pos[1]) || !isfinite(ext_pos.pos[2])) {
		    return;
		  }

			positionCount++; //maxes at 60hz with 1 BS, 120 hz with 2 BS,
//			positionCount += ray_pairs_count; // maxes 720hz with 1 BS, over thousands for 2 BS (exponential increase)

		  if(noSingleBaseStation){
		  	ext_pos.stdDev = 0.01;
		  }else{
			  ext_pos.stdDev = 0.05; //since position may be from single basestation, don't trust it that much
		  }
		  estimatorEnqueuePosition(&ext_pos);

		  //			uint32_t endT = T2M(xTaskGetTickCount());
		  //			uint32_t deltaT = endT - startT; //estimate time taken for all the pairs for rays and averaging

		}
  }

<<<<<<< HEAD
  lightHouseDeckHasCalculateAPosition = true;

  ext_pos.stdDev = 0.01;
  estimatorEnqueuePosition(&ext_pos);
=======

}

void fpgaTriggerReset(void)
{
  pinMode(LH_FPGA_RESET, OUTPUT);
  digitalWrite(LH_FPGA_RESET, 0);
  vTaskDelay(M2T(10));
  digitalWrite(LH_FPGA_RESET, 1);
  pinMode(LH_FPGA_RESET, INPUT);
>>>>>>> 47cb038d
}

static void lighthouseTask(void *param)
{
  bool synchronized = false;
  uint8_t syncCounter = 0;
  char c;
  static frame_t frame;
  static pulseProcessor_t ppState = {};

  uint8_t basestation;
  uint8_t axis;

  systemWaitStart();

  fpgaTriggerReset();

#ifdef LH_FLASH_DECK
  // Flash deck bootloader using SPI (factory and recovery flashing)
  lhflashInit();
  lhflashFlashBootloader();
#endif

  // Boot the deck firmware
  checkVersionAndBoot();


	for (uint8_t j = 0; j < PULSE_PROCESSOR_N_SENSORS; j++) {
		for (uint8_t i = 0; i < PULSE_PROCESSOR_N_SENSORS; i++) {
			arm_sub_f32(lighthouseSensorsGeometry[j], lighthouseSensorsGeometry[i], S[j][i], vec3d_size);
		}
	}

  while(1) {
    // Synchronize
    syncCounter = 0;
    while (!synchronized) {
      
      uart1Getchar(&c);
      if (c != 0) {
        syncCounter += 1;
      } else {
        syncCounter = 0;
      }
      synchronized = syncCounter == 7;
    }

    comSynchronized = true;
    DEBUG_PRINT("Synchronized!\n");

    // Receive data until being desynchronized
    synchronized = getFrame(&frame);
    while(synchronized) {
      if (frame.sync != 0) {
        synchronized = getFrame(&frame);
        continue;
      }

      serialFrameCount++;

      if (pulseProcessorProcessPulse(&ppState, frame.sensor, frame.timestamp, frame.width, angles, &basestation, &axis)) {
      	// an angle was successfully measured
        frameCount++;

				estimatePosition(&ppState, angles);
      }

      uint32_t nowMs = T2M(xTaskGetTickCount());
      if ((nowMs - latestStatsTimeMs) > 1000) {
        calculateStats(nowMs);
        latestStatsTimeMs = nowMs;
      }

      synchronized = getFrame(&frame);
      if (frame.sync != 0) {
        synchronized = getFrame(&frame);
        continue;
      }
    }
  }
}

static void checkVersionAndBoot()
{

  uint8_t bootloaderVersion = 0;
  lhblGetVersion(&bootloaderVersion);
  DEBUG_PRINT("Lighthouse bootloader version: %d\n", bootloaderVersion);

  // Wakeup mem
  lhblFlashWakeup();
  vTaskDelay(M2T(1));

  // Checking the bitstreams are identical
  // Also decoding bitstream version for console
  static char deckBitstream[65];
  lhblFlashRead(LH_FW_ADDR, 64, (uint8_t*)deckBitstream);
  deckBitstream[64] = 0;
  int deckVersion = strtol(&deckBitstream[2], NULL, 10);
  int embeddedVersion = strtol((char*)&bitstream[2], NULL, 10);

  bool identical = true;
  for (int i=0; i<=bitstreamSize; i+=64) {
    int length = ((i+64)<bitstreamSize)?64:bitstreamSize-i;
    lhblFlashRead(LH_FW_ADDR + i, length, (uint8_t*)deckBitstream);
    if (memcmp(deckBitstream, &bitstream[i], length)) {
      DEBUG_PRINT("Fail comparing firmware\n");
      identical = false;
      break;
    }
  }

  if (identical == false || FORCE_FLASH) {
    DEBUG_PRINT("Deck has version %d and we embeed version %d\n", deckVersion, embeddedVersion);
    DEBUG_PRINT("Updating deck with embedded version!\n");

    // Erase LH deck FW
    lhblFlashEraseFirmware();

    // Flash LH deck FW
    if (lhblFlashWriteFW((uint8_t*)bitstream, bitstreamSize)) {
      DEBUG_PRINT("FW updated [OK]\n");
    } else {
      DEBUG_PRINT("FW updated [FAILED]\n");
    }
  }

  // Launch LH deck FW
  DEBUG_PRINT("Firmware version %d verified, booting deck!\n", deckVersion);
  lhblBootToFW();
}

static void lighthouseInit(DeckInfo *info)
{
  if (isInit) return;

  uart1Init(230400);
  lhblInit(I2C1_DEV);
  
  xTaskCreate(lighthouseTask, "LH",
              2*configMINIMAL_STACK_SIZE, NULL, /*priority*/1, NULL);

  isInit = true;
}


static const DeckDriver lighthouse_deck = {
  .vid = 0xBC,
  .pid = 0x10,
  .name = "bcLighthouse4",

  .usedGpio = 0,  // FIXME: set the used pins
  .requiredEstimator = kalmanEstimator,

  .init = lighthouseInit,
};


DECK_DRIVER(lighthouse_deck);

LOG_GROUP_START(lighthouse)

LOG_ADD(LOG_FLOAT, angle0x, &angles[0].correctedAngles[0][0])
LOG_ADD(LOG_FLOAT, angle0y, &angles[0].correctedAngles[0][1])
LOG_ADD(LOG_FLOAT, angle1x, &angles[0].correctedAngles[1][0])
LOG_ADD(LOG_FLOAT, angle1y, &angles[0].correctedAngles[1][1])

LOG_ADD(LOG_FLOAT, angle0x_1, &angles[1].correctedAngles[0][0])
LOG_ADD(LOG_FLOAT, angle0y_1, &angles[1].correctedAngles[0][1])
LOG_ADD(LOG_FLOAT, angle1x_1, &angles[1].correctedAngles[1][0])
LOG_ADD(LOG_FLOAT, angle1y_1, &angles[1].correctedAngles[1][1])

LOG_ADD(LOG_FLOAT, angle0x_2, &angles[2].correctedAngles[0][0])
LOG_ADD(LOG_FLOAT, angle0y_2, &angles[2].correctedAngles[0][1])
LOG_ADD(LOG_FLOAT, angle1x_2, &angles[2].correctedAngles[1][0])
LOG_ADD(LOG_FLOAT, angle1y_2, &angles[2].correctedAngles[1][1])

LOG_ADD(LOG_FLOAT, angle0x_3, &angles[3].correctedAngles[0][0])
LOG_ADD(LOG_FLOAT, angle0y_3, &angles[3].correctedAngles[0][1])
LOG_ADD(LOG_FLOAT, angle1x_3, &angles[3].correctedAngles[1][0])
LOG_ADD(LOG_FLOAT, angle1y_3, &angles[3].correctedAngles[1][1])

<<<<<<< HEAD
LOG_ADD(LOG_FLOAT, x, &position[0])
LOG_ADD(LOG_FLOAT, y, &position[1])
LOG_ADD(LOG_FLOAT, z, &position[2])
LOG_ADD(LOG_FLOAT, delta, &delta)

=======
LOG_ADD(LOG_FLOAT, x, &ext_pos.x)
LOG_ADD(LOG_FLOAT, y, &ext_pos.y)
LOG_ADD(LOG_FLOAT, z, &ext_pos.z)
>>>>>>> 47cb038d
LOG_ADD(LOG_FLOAT, delta, &deltaLog)

LOG_ADD(LOG_FLOAT, serRt, &serialFrameRate)
LOG_ADD(LOG_FLOAT, frmRt, &frameRate)
LOG_ADD(LOG_FLOAT, posRt, &positionRate)

LOG_ADD(LOG_UINT8, comSync, &comSynchronized)
LOG_GROUP_STOP(lighthouse)

#endif // DISABLE_LIGHTHOUSE_DRIVER

PARAM_GROUP_START(deck)
PARAM_ADD(PARAM_UINT8 | PARAM_RONLY, bdLighthouse4, &isInit)
PARAM_GROUP_STOP(deck)<|MERGE_RESOLUTION|>--- conflicted
+++ resolved
@@ -137,14 +137,9 @@
 static float serialFrameRate = 0.0;
 static float frameRate = 0.0;
 static float positionRate = 0.0;
-<<<<<<< HEAD
+//static uint16_t pulseWidth[PULSE_PROCESSOR_N_SENSORS];
 
 bool lightHouseDeckHasCalculateAPosition = false;
-
-static uint16_t pulseWidth[PULSE_PROCESSOR_N_SENSORS];
-=======
-//static uint16_t pulseWidth[PULSE_PROCESSOR_N_SENSORS];
->>>>>>> 47cb038d
 
 static uint32_t latestStatsTimeMs = 0;
 
@@ -185,16 +180,6 @@
   resetStats();
 }
 
-<<<<<<< HEAD
-static float delta;
-static vec3d position;
-static positionMeasurement_t ext_pos;
-static float deltaLog;
-
-static void estimatePosition(pulseProcessorResult_t angles[]) {
-  memset(&ext_pos, 0, sizeof(ext_pos));
-  int sensorsUsed = 0;
-=======
 static positionMeasurement_t ext_pos;
 static float deltaLog;
 
@@ -203,7 +188,6 @@
   uint8_t baseStation;
 } __attribute__((packed)) ray_t;
 
->>>>>>> 47cb038d
 
 void estimatePosition(pulseProcessor_t *state, pulseProcessorResult_t angles[])
 {
@@ -383,6 +367,8 @@
 		    return;
 		  }
 
+		  lightHouseDeckHasCalculateAPosition = true;
+
 			positionCount++; //maxes at 60hz with 1 BS, 120 hz with 2 BS,
 //			positionCount += ray_pairs_count; // maxes 720hz with 1 BS, over thousands for 2 BS (exponential increase)
 
@@ -399,12 +385,6 @@
 		}
   }
 
-<<<<<<< HEAD
-  lightHouseDeckHasCalculateAPosition = true;
-
-  ext_pos.stdDev = 0.01;
-  estimatorEnqueuePosition(&ext_pos);
-=======
 
 }
 
@@ -415,7 +395,6 @@
   vTaskDelay(M2T(10));
   digitalWrite(LH_FPGA_RESET, 1);
   pinMode(LH_FPGA_RESET, INPUT);
->>>>>>> 47cb038d
 }
 
 static void lighthouseTask(void *param)
@@ -598,17 +577,9 @@
 LOG_ADD(LOG_FLOAT, angle1x_3, &angles[3].correctedAngles[1][0])
 LOG_ADD(LOG_FLOAT, angle1y_3, &angles[3].correctedAngles[1][1])
 
-<<<<<<< HEAD
-LOG_ADD(LOG_FLOAT, x, &position[0])
-LOG_ADD(LOG_FLOAT, y, &position[1])
-LOG_ADD(LOG_FLOAT, z, &position[2])
-LOG_ADD(LOG_FLOAT, delta, &delta)
-
-=======
 LOG_ADD(LOG_FLOAT, x, &ext_pos.x)
 LOG_ADD(LOG_FLOAT, y, &ext_pos.y)
 LOG_ADD(LOG_FLOAT, z, &ext_pos.z)
->>>>>>> 47cb038d
 LOG_ADD(LOG_FLOAT, delta, &deltaLog)
 
 LOG_ADD(LOG_FLOAT, serRt, &serialFrameRate)
