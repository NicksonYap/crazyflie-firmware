<<<<<<< HEAD
500
50
log
1
1
=======
250   # frequency
50    # buffer size
log   # file name
>>>>>>> 76251a21
acc.x
acc.y
acc.z
gyro.x
gyro.y
gyro.z
baro.asl
baro.temp
baro.pressure
mag.x
mag.y
mag.z
stabilizer.roll
stabilizer.pitch
stabilizer.yaw
stabilizer.thrust
ctrltarget.roll
ctrltarget.pitch
ctrltarget.yaw
range.zrange<|MERGE_RESOLUTION|>--- conflicted
+++ resolved
@@ -1,14 +1,8 @@
-<<<<<<< HEAD
-500
-50
-log
-1
-1
-=======
 250   # frequency
 50    # buffer size
 log   # file name
->>>>>>> 76251a21
+1
+1
 acc.x
 acc.y
 acc.z
