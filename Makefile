--- conflicted
+++ resolved
@@ -36,26 +36,6 @@
 ESTIMATOR          ?= any
 CONTROLLER         ?= Any # one of Any, PID, Mellinger
 POWER_DISTRIBUTION ?= stock
-<<<<<<< HEAD
-=======
-SENSORS 					 ?= bmi088_bmp388
-
-######### Test activation ##########
-FATFS_DISKIO_TESTS  ?= 0	# Set to 1 to enable FatFS diskio function tests. Erases card.
-
-ifeq ($(PLATFORM), CF2)
-OPENOCD_TARGET    ?= target/stm32f4x_stlink.cfg
-USE_FPU           ?= 1
-endif
-
-
-ifeq ($(PLATFORM), CF2)
-# Now needed for SYSLINK
-CFLAGS += -DUSE_RADIOLINK_CRTP     # Set CRTP link to radio
-CFLAGS += -DENABLE_UART          # To enable the uart
-REV               ?= D
-endif
->>>>>>> 9fbb13a9
 
 #OpenOCD conf
 RTOS_DEBUG        ?= 0
@@ -254,24 +234,12 @@
 CFLAGS += -DDEBUG_PRINT_ON_SEGGER_RTT
 endif
 
-PROJ_OBJ_CF2 += app.o
+PROJ_OBJ += app.o
 
 # Libs
 PROJ_OBJ += libarm_math.a
 
-<<<<<<< HEAD
 OBJ = $(FREERTOS_OBJ) $(PORT_OBJ) $(ST_OBJ) $(PROJ_OBJ) $(CRT0)
-=======
-
-OBJ = $(FREERTOS_OBJ) $(PORT_OBJ) $(ST_OBJ) $(PROJ_OBJ)
-ifeq ($(PLATFORM), CF2)
-OBJ += $(CRT0_CF2) $(ST_OBJ_CF2) $(FATFS_OBJ) $(PROJ_OBJ_CF2)
-endif
-
-ifdef P
-  C_PROFILE = -D P_$(P)
-endif
->>>>>>> 9fbb13a9
 
 ############### Compilation configuration ################
 AS = $(CROSS_COMPILE)as
