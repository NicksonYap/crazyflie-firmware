# CrazyFlie's Makefile
# Copyright (c) 2011,2012 Bitcraze AB
# This Makefile compiles all the objet file to ./bin/ and the resulting firmware
# image in ./cfX.elf and ./cfX.bin

# Put your personal build config in tools/make/config.mk and DO NOT COMMIT IT!
# Make a copy of tools/make/config.mk.example to get you started
-include tools/make/config.mk

CFLAGS += $(EXTRA_CFLAGS)

######### JTAG and environment configuration ##########
OPENOCD           ?= openocd
OPENOCD_INTERFACE ?= interface/stlink-v2.cfg
OPENOCD_CMDS      ?=
CROSS_COMPILE     ?= arm-none-eabi-
PYTHON2           ?= python2
DFU_UTIL          ?= dfu-util
CLOAD             ?= 1
DEBUG             ?= 0
CLOAD_SCRIPT      ?= python3 -m cfloader
CLOAD_CMDS        ?=
CLOAD_ARGS        ?=
PLATFORM					?= CF2
LPS_TDMA_ENABLE   ?= 0
LPS_TDOA_ENABLE   ?= 0

######### Stabilizer configuration ##########
##### Sets the name of the stabilizer module to use.
# Crazyswarm use kalman or kalmanUSC
ESTIMATOR          ?= kalmanUSC
CONTROLLER         ?= mellinger
POWER_DISTRIBUTION ?= stock
SENSORS 					 ?= cf2

######### Test activation ##########
FATFS_DISKIO_TESTS  ?= 0	# Set to 1 to enable FatFS diskio function tests. Erases card.

ifeq ($(PLATFORM), CF2)
OPENOCD_TARGET    ?= target/stm32f4x_stlink.cfg
USE_FPU           ?= 1
endif


ifeq ($(PLATFORM), CF2)
# Now needed for SYSLINK
CFLAGS += -DUSE_RADIOLINK_CRTP     # Set CRTP link to radio
CFLAGS += -DENABLE_UART          # To enable the uart
REV               ?= D
endif

#OpenOCD conf
RTOS_DEBUG        ?= 0

############### Location configuration ################
FREERTOS = src/lib/FreeRTOS
ifeq ($(USE_FPU), 1)
PORT = $(FREERTOS)/portable/GCC/ARM_CM4F
else
PORT = $(FREERTOS)/portable/GCC/ARM_CM3
endif

ifeq ($(PLATFORM), CF2)
LINKER_DIR = tools/make/F405/linker
ST_OBJ_DIR  = tools/make/F405
endif

LIB = src/lib

################ Build configuration ##################
# St Lib
VPATH_CF2 += $(LIB)/CMSIS/STM32F4xx/Source/
VPATH_CF2 += $(LIB)/STM32_USB_Device_Library/Core/src
VPATH_CF2 += $(LIB)/STM32_USB_OTG_Driver/src
VPATH_CF2 += src/deck/api src/deck/core src/deck/drivers/src src/deck/drivers/src/test
CRT0_CF2 = startup_stm32f40xx.o system_stm32f4xx.o

# Should maybe be in separate file?
-include $(ST_OBJ_DIR)/st_obj.mk

# USB obj
ST_OBJ_CF2 += usb_core.o usb_dcd_int.o usb_dcd.o
# USB Device obj
ST_OBJ_CF2 += usbd_ioreq.o usbd_req.o usbd_core.o

# libdw dw1000 driver
VPATH_CF2 += vendor/libdw1000/src

# FreeRTOS
VPATH += $(PORT)
PORT_OBJ = port.o
VPATH +=  $(FREERTOS)/portable/MemMang
MEMMANG_OBJ = heap_4.o

VPATH += $(FREERTOS)
FREERTOS_OBJ = list.o tasks.o queue.o timers.o $(MEMMANG_OBJ)

#FatFS
VPATH_CF2 += $(LIB)/FatFS
FATFS_OBJ  = diskio.o ff.o syscall.o unicode.o fatfs_sd.o
ifeq ($(FATFS_DISKIO_TESTS), 1)
FATFS_OBJ += diskio_function_tests.o
CFLAGS += -DUSD_RUN_DISKIO_FUNCTION_TESTS
endif

# Crazyflie sources
VPATH += src/init src/hal/src src/modules/src src/utils/src src/drivers/bosch/src src/drivers/src
VPATH_CF2 += src/platform/cf2

ifeq ($(PLATFORM), CF2)
VPATH +=$(VPATH_CF2)
endif


############### Source files configuration ################

# Init
PROJ_OBJ += main.o
PROJ_OBJ_CF2 += platform_cf2.o

# Drivers
PROJ_OBJ += exti.o nvic.o motors.o
PROJ_OBJ_CF2 += led_f405.o mpu6500.o i2cdev_f405.o ws2812_cf2.o lps25h.o i2c_drv.o
PROJ_OBJ_CF2 += ak8963.o eeprom.o maxsonar.o piezo.o
PROJ_OBJ_CF2 += uart_syslink.o swd.o uart1.o uart2.o watchdog.o
PROJ_OBJ_CF2 += cppm.o
PROJ_OBJ_CF2 += bmi055_accel.o bmi055_gyro.o bmi160.o bmp280.o bstdr_comm_support.o bmm150.o
PROJ_OBJ_CF2 += pca9685.o vl53l0x.o pca95x4.o
# USB Files
PROJ_OBJ_CF2 += usb_bsp.o usblink.o usbd_desc.o usb.o

# Hal
PROJ_OBJ += crtp.o ledseq.o freeRTOSdebug.o buzzer.o
PROJ_OBJ_CF2 +=  pm_f405.o syslink.o radiolink.o ow_syslink.o proximity.o usec_time.o

PROJ_OBJ_CF2 +=  sensors_$(SENSORS).o
# libdw
PROJ_OBJ_CF2 += libdw1000.o libdw1000Spi.o

# Modules
PROJ_OBJ += system.o comm.o console.o pid.o crtpservice.o param.o
PROJ_OBJ += log.o worker.o trigger.o sitaw.o queuemonitor.o msp.o
PROJ_OBJ_CF2 += platformservice.o sound_cf2.o extrx.o sysload.o mem_cf2.o

# Stabilizer modules
PROJ_OBJ += commander.o crtp_commander.o crtp_commander_rpyt.o
PROJ_OBJ += crtp_commander_generic.o crtp_localization_service.o
PROJ_OBJ += attitude_pid_controller.o sensfusion6.o stabilizer.o
PROJ_OBJ += position_estimator_altitude.o position_controller_pid.o
PROJ_OBJ += estimator.o estimator_complementary.o
PROJ_OBJ += controller_$(CONTROLLER).o
PROJ_OBJ += power_distribution_$(POWER_DISTRIBUTION).o
PROJ_OBJ_CF2 += estimator_kalman.o

# Crazyswarm
PROJ_OBJ += pptraj.o planner.o trajectory_poly.o fig8traj.o
PROJ_OBJ += position_external.o
PROJ_OBJ += estimator_kalmanUSC.o ekf.o

# Deck Core
PROJ_OBJ_CF2 += deck.o deck_info.o deck_drivers.o deck_test.o

# Deck API
PROJ_OBJ_CF2 += deck_constants.o
PROJ_OBJ_CF2 += deck_digital.o
PROJ_OBJ_CF2 += deck_analog.o
PROJ_OBJ_CF2 += deck_spi.o

# Decks
PROJ_OBJ_CF2 += bigquad.o
PROJ_OBJ_CF2 += rzr.o
PROJ_OBJ_CF2 += ledring12.o
PROJ_OBJ_CF2 += buzzdeck.o
PROJ_OBJ_CF2 += gtgps.o
PROJ_OBJ_CF2 += cppmdeck.o
PROJ_OBJ_CF2 += usddeck.o
PROJ_OBJ_CF2 += zranger.o
PROJ_OBJ_CF2 += locodeck.o
PROJ_OBJ_CF2 += lpsTwrTag.o
PROJ_OBJ_CF2 += lpsTdoaTag.o
PROJ_OBJ_CF2 += outlierFilter.o
PROJ_OBJ_CF2 += flowdeck.o
PROJ_OBJ_CF2 += oa.o

ifeq ($(LPS_TDOA_ENABLE), 1)
CFLAGS += -DLPS_TDOA_ENABLE
endif

ifeq ($(LPS_TDMA_ENABLE), 1)
CFLAGS += -DLPS_TDMA_ENABLE
endif

#Deck tests
PROJ_OBJ_CF2 += exptest.o
#PROJ_OBJ_CF2 += bigquadtest.o


# Utilities
PROJ_OBJ += filter.o cpuid.o cfassert.o  eprintf.o crc.o num.o debug.o
PROJ_OBJ += version.o FreeRTOS-openocd.o
PROJ_OBJ_CF2 += configblockeeprom.o crc_bosch.o
PROJ_OBJ_CF2 += sleepus.o

# Libs
PROJ_OBJ_CF2 += libarm_math.a

OBJ = $(FREERTOS_OBJ) $(PORT_OBJ) $(ST_OBJ) $(PROJ_OBJ)
ifeq ($(PLATFORM), CF2)
OBJ += $(CRT0_CF2) $(ST_OBJ_CF2) $(FATFS_OBJ) $(PROJ_OBJ_CF2)
endif

ifdef P
  C_PROFILE = -D P_$(P)
endif

############### Compilation configuration ################
AS = $(CROSS_COMPILE)as
CC = $(CROSS_COMPILE)gcc
LD = $(CROSS_COMPILE)gcc
SIZE = $(CROSS_COMPILE)size
OBJCOPY = $(CROSS_COMPILE)objcopy
GDB = $(CROSS_COMPILE)gdb

INCLUDES  = -I$(FREERTOS)/include -I$(PORT) -Isrc
INCLUDES += -Isrc/config -Isrc/hal/interface -Isrc/modules/interface
INCLUDES += -Isrc/utils/interface -Isrc/drivers/interface -Isrc/platform
INCLUDES += -Ivendor/CMSIS/CMSIS/Include -Isrc/drivers/bosch/interface

INCLUDES_CF2 += -I$(LIB)/STM32F4xx_StdPeriph_Driver/inc
INCLUDES_CF2 += -I$(LIB)/CMSIS/STM32F4xx/Include
INCLUDES_CF2 += -I$(LIB)/STM32_USB_Device_Library/Core/inc
INCLUDES_CF2 += -I$(LIB)/STM32_USB_OTG_Driver/inc
INCLUDES_CF2 += -Isrc/deck/interface -Isrc/deck/drivers/interface
INCLUDES_CF2 += -Ivendor/libdw1000/inc
INCLUDES_CF2 += -I$(LIB)/FatFS

ifeq ($(USE_FPU), 1)
	PROCESSOR = -mcpu=cortex-m4 -mthumb -mfloat-abi=hard -mfpu=fpv4-sp-d16
	CFLAGS += -fno-math-errno -DARM_MATH_CM4 -D__FPU_PRESENT=1 -D__TARGET_FPU_VFP
else
	ifeq ($(PLATFORM), CF2)
		PROCESSOR = -mcpu=cortex-m4 -mthumb
	endif
endif

#Flags required by the ST library
STFLAGS_CF2 = -DSTM32F4XX -DSTM32F40_41xxx -DHSE_VALUE=8000000 -DUSE_STDPERIPH_DRIVER

ifeq ($(DEBUG), 1)
  CFLAGS += -O0 -g3 -DDEBUG
else
	# Fail on warnings
  CFLAGS += -Os -g3 -Werror
endif

ifeq ($(LTO), 1)
  CFLAGS += -flto
endif

ifeq ($(USE_ESKYLINK), 1)
  CFLAGS += -DUSE_ESKYLINK
endif

CFLAGS += -DBOARD_REV_$(REV) -DESTIMATOR_NAME=$(ESTIMATOR)Estimator -DCONTROLLER_TYPE_$(CONTROLLER) -DPOWER_DISTRIBUTION_TYPE_$(POWER_DISTRIBUTION)

CFLAGS += $(PROCESSOR) $(INCLUDES) $(STFLAGS)
ifeq ($(PLATFORM), CF2)
CFLAGS += $(INCLUDES_CF2) $(STFLAGS_CF2)
endif

CFLAGS += -Wall -Wmissing-braces -fno-strict-aliasing $(C_PROFILE) -std=gnu11
# Compiler flags to generate dependency files:
CFLAGS += -MD -MP -MF $(BIN)/dep/$(@).d -MQ $(@)
#Permits to remove un-used functions and global variables from output file
CFLAGS += -ffunction-sections -fdata-sections
# Prevent promoting floats to doubles
CFLAGS += -Wdouble-promotion


ASFLAGS = $(PROCESSOR) $(INCLUDES)
LDFLAGS = --specs=nano.specs $(PROCESSOR) -Wl,-Map=$(PROG).map,--cref,--gc-sections,--undefined=uxTopUsedPriority

#Flags required by the ST library
ifeq ($(CLOAD), 1)
  LDFLAGS += -T $(LINKER_DIR)/FLASH_CLOAD.ld
  LOAD_ADDRESS = 0x8004000
else
  LDFLAGS += -T $(LINKER_DIR)/FLASH.ld
  LOAD_ADDRESS = 0x8000000
endif

ifeq ($(LTO), 1)
  LDFLAGS += -Os -flto -fuse-linker-plugin
endif

#Program name
PROG = cf2
#Where to compile the .o
BIN = bin
VPATH += $(BIN)

#Dependency files to include
DEPS := $(foreach o,$(OBJ),$(BIN)/dep/$(o).d)

##################### Misc. ################################
ifeq ($(SHELL),/bin/sh)
  COL_RED=\033[1;31m
  COL_GREEN=\033[1;32m
  COL_RESET=\033[m
endif

#################### Targets ###############################


all: check_submodules build
build: clean_version compile print_version size
compile: clean_version $(PROG).hex $(PROG).bin $(PROG).dfu

libarm_math.a:
	+$(MAKE) -C tools/make/cmsis_dsp/ V=$(V)

clean_version:
ifeq ($(SHELL),/bin/sh)
	@echo "  CLEAN_VERSION"
	@rm -f version.c
endif

print_version: compile
ifeq ($(PLATFORM), CF2)
	@echo "Crazyflie 2.0 build!"
endif
	@$(PYTHON2) tools/make/versionTemplate.py --print-version
ifeq ($(CLOAD), 1)
	@echo "Crazyloader build!"
endif
ifeq ($(FATFS_DISKIO_TESTS), 1)
	@echo "WARNING: FatFS diskio tests enabled. Erases SD-card!"
endif

size: compile
	@$(SIZE) -B $(PROG).elf

#Radio bootloader
cload:
ifeq ($(CLOAD), 1)
	$(CLOAD_SCRIPT) $(CLOAD_CMDS) flash $(CLOAD_ARGS) $(PROG).bin stm32-fw
else
	@echo "Only cload build can be bootloaded. Launch build and cload with CLOAD=1"
endif

#Flash the stm.
flash:
	$(OPENOCD) -d2 -f $(OPENOCD_INTERFACE) $(OPENOCD_CMDS) -f $(OPENOCD_TARGET) -c init -c targets -c "reset halt" \
<<<<<<< HEAD
                 -c "flash write_image erase $(PROG).bin $(LOAD_ADDRESS) bin" -c "verify_image $(PROG).bin $(LOAD_ADDRESS) bin" -c "reset run" -c shutdown
=======
                 -c "flash write_image erase $(PROG).bin $(LOAD_ADDRESS) bin" \
                 -c "verify_image $(PROG).bin $(LOAD_ADDRESS) bin" -c "reset run" -c shutdown
>>>>>>> 8a6d3920

#verify only
flash_verify:
	$(OPENOCD) -d2 -f $(OPENOCD_INTERFACE) $(OPENOCD_CMDS) -f $(OPENOCD_TARGET) -c init -c targets -c "reset halt" \
                 -c "verify_image $(PROG).bin $(LOAD_ADDRESS) bin" -c "reset run" -c shutdown

flash_dfu:
	$(DFU_UTIL) -a 0 -D $(PROG).dfu

#STM utility targets
halt:
	$(OPENOCD) -d0 -f $(OPENOCD_INTERFACE) $(OPENOCD_CMDS) -f $(OPENOCD_TARGET) -c init -c targets -c "halt" -c shutdown

reset:
	$(OPENOCD) -d0 -f $(OPENOCD_INTERFACE) $(OPENOCD_CMDS) -f $(OPENOCD_TARGET) -c init -c targets -c "reset" -c shutdown

openocd:
	$(OPENOCD) -d2 -f $(OPENOCD_INTERFACE) $(OPENOCD_CMDS) -f $(OPENOCD_TARGET) -c init -c targets -c "\$$_TARGETNAME configure -rtos auto"

trace:
	$(OPENOCD) -d2 -f $(OPENOCD_INTERFACE) $(OPENOCD_CMDS) -f $(OPENOCD_TARGET) -c init -c targets -f tools/trace/enable_trace.cfg

gdb: $(PROG).elf
	$(GDB) -ex "target remote localhost:3333" -ex "monitor reset halt" $^

erase:
	$(OPENOCD) -d2 -f $(OPENOCD_INTERFACE) -f $(OPENOCD_TARGET) -c init -c targets -c "halt" -c "stm32f4x mass_erase 0" -c shutdown

#Print preprocessor #defines
prep:
	@$(CC) $(CFLAGS) -dM -E - < /dev/null

check_submodules:
	@$(PYTHON2) tools/make/check-for-submodules.py

include tools/make/targets.mk

#include dependencies
-include $(DEPS)

unit:
	rake unit "DEFINES=$(CFLAGS)" "FILES=$(FILES)"<|MERGE_RESOLUTION|>--- conflicted
+++ resolved
@@ -351,12 +351,8 @@
 #Flash the stm.
 flash:
 	$(OPENOCD) -d2 -f $(OPENOCD_INTERFACE) $(OPENOCD_CMDS) -f $(OPENOCD_TARGET) -c init -c targets -c "reset halt" \
-<<<<<<< HEAD
-                 -c "flash write_image erase $(PROG).bin $(LOAD_ADDRESS) bin" -c "verify_image $(PROG).bin $(LOAD_ADDRESS) bin" -c "reset run" -c shutdown
-=======
                  -c "flash write_image erase $(PROG).bin $(LOAD_ADDRESS) bin" \
                  -c "verify_image $(PROG).bin $(LOAD_ADDRESS) bin" -c "reset run" -c shutdown
->>>>>>> 8a6d3920
 
 #verify only
 flash_verify:
